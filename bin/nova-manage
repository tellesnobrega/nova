#!/usr/bin/env python
# vim: tabstop=4 shiftwidth=4 softtabstop=4

# Copyright 2010 United States Government as represented by the
# Administrator of the National Aeronautics and Space Administration.
# All Rights Reserved.
#
#    Licensed under the Apache License, Version 2.0 (the "License"); you may
#    not use this file except in compliance with the License. You may obtain
#    a copy of the License at
#
#         http://www.apache.org/licenses/LICENSE-2.0
#
#    Unless required by applicable law or agreed to in writing, software
#    distributed under the License is distributed on an "AS IS" BASIS, WITHOUT
#    WARRANTIES OR CONDITIONS OF ANY KIND, either express or implied. See the
#    License for the specific language governing permissions and limitations
#    under the License.

# Interactive shell based on Django:
#
# Copyright (c) 2005, the Lawrence Journal-World
# All rights reserved.
#
# Redistribution and use in source and binary forms, with or without
# modification, are permitted provided that the following conditions are met:
#
#     1. Redistributions of source code must retain the above copyright notice,
#        this list of conditions and the following disclaimer.
#
#     2. Redistributions in binary form must reproduce the above copyright
#        notice, this list of conditions and the following disclaimer in the
#        documentation and/or other materials provided with the distribution.
#
#     3. Neither the name of Django nor the names of its contributors may be
#        used to endorse or promote products derived from this software without
#        specific prior written permission.
#
# THIS SOFTWARE IS PROVIDED BY THE COPYRIGHT HOLDERS AND CONTRIBUTORS
# "AS IS" AND ANY EXPRESS OR IMPLIED WARRANTIES, INCLUDING, BUT NOT
# LIMITED TO, THE IMPLIED WARRANTIES OF MERCHANTABILITY AND FITNESS FOR
# A PARTICULAR PURPOSE ARE DISCLAIMED. IN NO EVENT SHALL THE COPYRIGHT
# OWNER OR CONTRIBUTORS BE LIABLE FOR ANY DIRECT, INDIRECT, INCIDENTAL,
# SPECIAL, EXEMPLARY, OR CONSEQUENTIAL DAMAGES (INCLUDING, BUT NOT
# LIMITED TO, PROCUREMENT OF SUBSTITUTE GOODS OR SERVICES; LOSS OF USE,
# DATA, OR PROFITS; OR BUSINESS INTERRUPTION) HOWEVER CAUSED AND ON ANY
# THEORY OF LIABILITY, WHETHER IN CONTRACT, STRICT LIABILITY, OR TORT
# (INCLUDING NEGLIGENCE OR OTHERWISE) ARISING IN ANY WAY OUT OF THE USE
# OF THIS SOFTWARE, EVEN IF ADVISED OF THE POSSIBILITY OF SUCH DAMAGE.


"""
  CLI interface for nova management.
"""

import gettext
import glob
import json
import netaddr
import os
import sys
import time

import IPy
from optparse import OptionParser

# If ../nova/__init__.py exists, add ../ to Python search path, so that
# it will override what happens to be installed in /usr/(local/)lib/python...
POSSIBLE_TOPDIR = os.path.normpath(os.path.join(os.path.abspath(sys.argv[0]),
                                   os.pardir,
                                   os.pardir))
if os.path.exists(os.path.join(POSSIBLE_TOPDIR, 'nova', '__init__.py')):
    sys.path.insert(0, POSSIBLE_TOPDIR)

gettext.install('nova', unicode=1)

from nova import context
from nova import crypto
from nova import db
from nova import exception
from nova import flags
from nova import image
from nova import log as logging
from nova import quota
from nova import rpc
from nova import utils
from nova import version
from nova.api.ec2 import ec2utils
from nova.auth import manager
from nova.cloudpipe import pipelib
from nova.compute import instance_types
from nova.db import migration

FLAGS = flags.FLAGS
flags.DECLARE('fixed_range', 'nova.network.manager')
flags.DECLARE('num_networks', 'nova.network.manager')
flags.DECLARE('network_size', 'nova.network.manager')
flags.DECLARE('vlan_start', 'nova.network.manager')
flags.DECLARE('vpn_start', 'nova.network.manager')
flags.DECLARE('fixed_range_v6', 'nova.network.manager')
flags.DECLARE('gateway_v6', 'nova.network.manager')
flags.DECLARE('libvirt_type', 'nova.virt.libvirt.connection')
flags.DEFINE_flag(flags.HelpFlag())
flags.DEFINE_flag(flags.HelpshortFlag())
flags.DEFINE_flag(flags.HelpXMLFlag())


# Decorators for actions
def args(*args, **kwargs):
    def _decorator(func):
        func.__dict__.setdefault('options', []).insert(0, (args, kwargs))
        return func
    return _decorator

def param2id(object_id):
    """Helper function to convert various id types to internal id.
    args: [object_id], e.g. 'vol-0000000a' or 'volume-0000000a' or '10'
    """
    if '-' in object_id:
        return ec2utils.ec2_id_to_id(object_id)
    else:
        return int(object_id)


class VpnCommands(object):
    """Class for managing VPNs."""

    def __init__(self):
        self.manager = manager.AuthManager()
        self.pipe = pipelib.CloudPipe()

    @args('--project', dest="project", metavar='<Project name>', help='Project name')
    def list(self, project=None):
        """Print a listing of the VPN data for one or all projects."""

        print "%-12s\t" % 'project',
        print "%-20s\t" % 'ip:port',
        print "%-20s\t" % 'private_ip',
        print "%s" % 'state'
        if project:
            projects = [self.manager.get_project(project)]
        else:
            projects = self.manager.get_projects()
            # NOTE(vish): This hits the database a lot.  We could optimize
            #             by getting all networks in one query and all vpns
            #             in aother query, then doing lookups by project
        for project in projects:
            print "%-12s\t" % project.name,
            ipport = "%s:%s" % (project.vpn_ip, project.vpn_port)
            print "%-20s\t" % ipport,
            ctxt = context.get_admin_context()
            vpn = db.instance_get_project_vpn(ctxt, project.id)
            if vpn:
                address = None
                state = 'down'
                if vpn.get('fixed_ip', None):
                    address = vpn['fixed_ip']['address']
                if project.vpn_ip and utils.vpn_ping(project.vpn_ip,
                                                     project.vpn_port):
                    state = 'up'
                print address,
                print vpn['host'],
                print ec2utils.id_to_ec2_id(vpn['id']),
                print vpn['state_description'],
                print state
            else:
                print None

    def spawn(self):
        """Run all VPNs."""
        for p in reversed(self.manager.get_projects()):
            if not self._vpn_for(p.id):
                print 'spawning %s' % p.id
                self.pipe.launch_vpn_instance(p.id)
                time.sleep(10)

    @args('--project', dest="project_id", metavar='<Project name>', help='Project name')
    def run(self, project_id):
        """Start the VPN for a given project."""
        self.pipe.launch_vpn_instance(project_id)

    @args('--project', dest="project_id", metavar='<Project name>', help='Project name')
    @args('--ip', dest="ip", metavar='<IP Address>', help='IP Address')
    @args('--port', dest="port", metavar='<Port>', help='Port')
    def change(self, project_id, ip, port):
        """Change the ip and port for a vpn.

        this will update all networks associated with a project
        not sure if that's the desired behavior or not, patches accepted

        """
        # TODO(tr3buchet): perhaps this shouldn't update all networks
        # associated with a project in the future
        project = self.manager.get_project(project_id)
        if not project:
            print 'No project %s' % (project_id)
            return
        admin_context = context.get_admin_context()
        networks = db.project_get_networks(admin_context, project_id)
        for network in networks:
            db.network_update(admin_context,
                              network['id'],
                              {'vpn_public_address': ip,
                               'vpn_public_port': int(port)})


class ShellCommands(object):
    def bpython(self):
        """Runs a bpython shell.

        Falls back to Ipython/python shell if unavailable"""
        self.run('bpython')

    def ipython(self):
        """Runs an Ipython shell.

        Falls back to Python shell if unavailable"""
        self.run('ipython')

    def python(self):
        """Runs a python shell.

        Falls back to Python shell if unavailable"""
        self.run('python')

    @args('--shell', dest="shell", metavar='<bpython|ipython|python >', help='Python shell')
    def run(self, shell=None):
        """Runs a Python interactive interpreter."""
        if not shell:
            shell = 'bpython'

        if shell == 'bpython':
            try:
                import bpython
                bpython.embed()
            except ImportError:
                shell = 'ipython'
        if shell == 'ipython':
            try:
                import IPython
                # Explicitly pass an empty list as arguments, because
                # otherwise IPython would use sys.argv from this script.
                shell = IPython.Shell.IPShell(argv=[])
                shell.mainloop()
            except ImportError:
                shell = 'python'

        if shell == 'python':
            import code
            try:
                # Try activating rlcompleter, because it's handy.
                import readline
            except ImportError:
                pass
            else:
                # We don't have to wrap the following import in a 'try',
                # because we already know 'readline' was imported successfully.
                import rlcompleter
                readline.parse_and_bind("tab:complete")
            code.interact()

    @args('--path', dest='path', metavar='<path>', help='Script path')
    def script(self, path):
        """Runs the script from the specifed path with flags set properly.
        arguments: path"""
        exec(compile(open(path).read(), path, 'exec'), locals(), globals())


class RoleCommands(object):
    """Class for managing roles."""

    def __init__(self):
        self.manager = manager.AuthManager()

    @args('--user', dest="user", metavar='<user name>', help='User name')
    @args('--role', dest="role", metavar='<user role>', help='User role')
    @args('--project', dest="project", metavar='<Project name>', help='Project name')
    def add(self, user, role, project=None):
        """adds role to user
        if project is specified, adds project specific role"""
        if project:
            projobj = self.manager.get_project(project)
            if not projobj.has_member(user):
                print "%s not a member of %s" % (user, project)
                return
        self.manager.add_role(user, role, project)

    @args('--user', dest="user", metavar='<user name>', help='User name')
    @args('--role', dest="role", metavar='<user role>', help='User role')
    @args('--project', dest="project", metavar='<Project name>', help='Project name')
    def has(self, user, role, project=None):
        """checks to see if user has role
        if project is specified, returns True if user has
        the global role and the project role"""
        print self.manager.has_role(user, role, project)

    @args('--user', dest="user", metavar='<user name>', help='User name')
    @args('--role', dest="role", metavar='<user role>', help='User role')
    @args('--project', dest="project", metavar='<Project name>', help='Project name')
    def remove(self, user, role, project=None):
        """removes role from user
        if project is specified, removes project specific role"""
        self.manager.remove_role(user, role, project)


def _db_error(caught_exception):
    print caught_exception
    print _("The above error may show that the database has not "
            "been created.\nPlease create a database using "
            "'nova-manage db sync' before running this command.")
    exit(1)


class UserCommands(object):
    """Class for managing users."""

    @staticmethod
    def _print_export(user):
        """Print export variables to use with API."""
        print 'export EC2_ACCESS_KEY=%s' % user.access
        print 'export EC2_SECRET_KEY=%s' % user.secret

    def __init__(self):
        self.manager = manager.AuthManager()

    @args('--name', dest="name", metavar='<admin name>', help='Admin name')
    @args('--access', dest="access", metavar='<access>', help='Access')
    @args('--secret', dest="secret", metavar='<secret>', help='Secret')
    def admin(self, name, access=None, secret=None):
        """creates a new admin and prints exports"""
        try:
            user = self.manager.create_user(name, access, secret, True)
        except exception.DBError, e:
            _db_error(e)
        self._print_export(user)

    @args('--name', dest="name", metavar='<name>', help='User name')
    @args('--access', dest="access", metavar='<access>', help='Access')
    @args('--secret', dest="secret", metavar='<secret>', help='Secret')
    def create(self, name, access=None, secret=None):
        """creates a new user and prints exports"""
        try:
            user = self.manager.create_user(name, access, secret, False)
        except exception.DBError, e:
            _db_error(e)
        self._print_export(user)

    @args('--name', dest="name", metavar='<name>', help='User name')
    def delete(self, name):
        """deletes an existing user
        arguments: name"""
        self.manager.delete_user(name)

    @args('--name', dest="name", metavar='<admin name>', help='User name')
    def exports(self, name):
        """prints access and secrets for user in export format"""
        user = self.manager.get_user(name)
        if user:
            self._print_export(user)
        else:
            print "User %s doesn't exist" % name

    def list(self):
        """lists all users"""
        for user in self.manager.get_users():
            print user.name

    @args('--name', dest="name", metavar='<name>', help='User name')
    @args('--access', dest="access_key", metavar='<access>', help='Access key')
    @args('--secret', dest="secret_key", metavar='<secret>', help='Secret key')
    @args('--is_admin', dest='is_admin', metavar="<'T'|'F'>", help='Is admin?')
    def modify(self, name, access_key, secret_key, is_admin):
        """update a users keys & admin flag
        arguments: accesskey secretkey admin
        leave any field blank to ignore it, admin should be 'T', 'F', or blank
        """
        if not is_admin:
            is_admin = None
        elif is_admin.upper()[0] == 'T':
            is_admin = True
        else:
            is_admin = False
        self.manager.modify_user(name, access_key, secret_key, is_admin)

    @args('--name', dest="user_id", metavar='<name>', help='User name')
    @args('--project', dest="project_id", metavar='<Project name>', help='Project name')
    def revoke(self, user_id, project_id=None):
        """revoke certs for a user"""
        if project_id:
            crypto.revoke_certs_by_user_and_project(user_id, project_id)
        else:
            crypto.revoke_certs_by_user(user_id)


class ProjectCommands(object):
    """Class for managing projects."""

    def __init__(self):
        self.manager = manager.AuthManager()

    @args('--project', dest="project_id", metavar='<Project name>', help='Project name')
    @args('--user', dest="user_id", metavar='<name>', help='User name')
    def add(self, project_id, user_id):
        """Adds user to project"""
        try:
            self.manager.add_to_project(user_id, project_id)
        except exception.UserNotFound as ex:
            print ex
            raise

    @args('--project', dest="name", metavar='<Project name>', help='Project name')
    @args('--user', dest="project_manager", metavar='<user>', help='Project manager')
    @args('--desc', dest="description", metavar='<description>', help='Description')
    def create(self, name, project_manager, description=None):
        """Creates a new project"""
        try:
            self.manager.create_project(name, project_manager, description)
        except exception.UserNotFound as ex:
            print ex
            raise

    @args('--project', dest="name", metavar='<Project name>', help='Project name')
    @args('--user', dest="project_manager", metavar='<user>', help='Project manager')
    @args('--desc', dest="description", metavar='<description>', help='Description')
    def modify(self, name, project_manager, description=None):
        """Modifies a project"""
        try:
            self.manager.modify_project(name, project_manager, description)
        except exception.UserNotFound as ex:
            print ex
            raise

    @args('--project', dest="name", metavar='<Project name>', help='Project name')
    def delete(self, name):
        """Deletes an existing project"""
        try:
            self.manager.delete_project(name)
        except exception.ProjectNotFound as ex:
            print ex
            raise

    @args('--project', dest="project_id", metavar='<Project name>', help='Project name')
    @args('--user', dest="user_id", metavar='<name>', help='User name')
    @args('--file', dest="filename", metavar='<filename>', help='File name(Default: novarc)')
    def environment(self, project_id, user_id, filename='novarc'):
        """Exports environment variables to an sourcable file"""
        try:
            rc = self.manager.get_environment_rc(user_id, project_id)
        except (exception.UserNotFound, exception.ProjectNotFound) as ex:
            print ex
            raise
        if filename == "-":
            sys.stdout.write(rc)
        else:
            with open(filename, 'w') as f:
                f.write(rc)

    @args('--user', dest="username", metavar='<username>', help='User name')
    def list(self, username=None):
        """Lists all projects"""
        for project in self.manager.get_projects(username):
            print project.name

    @args('--project', dest="project_id", metavar='<Project name>', help='Project name')
    @args('--key', dest="key", metavar='<key>', help='Key')
    @args('--value', dest="value", metavar='<value>', help='Value')
    def quota(self, project_id, key=None, value=None):
        """Set or display quotas for project"""
        ctxt = context.get_admin_context()
        if key:
            if value.lower() == 'unlimited':
                value = None
            try:
                db.quota_update(ctxt, project_id, key, value)
            except exception.ProjectQuotaNotFound:
                db.quota_create(ctxt, project_id, key, value)
        project_quota = quota.get_project_quotas(ctxt, project_id)
        for key, value in project_quota.iteritems():
            if value is None:
                value = 'unlimited'
            print '%s: %s' % (key, value)

    @args('--project', dest="project_id", metavar='<Project name>', help='Project name')
    @args('--user', dest="user_id", metavar='<name>', help='User name')
    def remove(self, project_id, user_id):
        """Removes user from project"""
        try:
            self.manager.remove_from_project(user_id, project_id)
        except (exception.UserNotFound, exception.ProjectNotFound) as ex:
            print ex
            raise

    @args('--project', dest="project_id", metavar='<Project name>', help='Project name')
    def scrub(self, project_id):
        """Deletes data associated with project"""
        admin_context = context.get_admin_context()
        networks = db.project_get_networks(admin_context, project_id)
        for network in networks:
            db.network_disassociate(admin_context, network['id'])
        groups = db.security_group_get_by_project(admin_context, project_id)
        for group in groups:
            db.security_group_destroy(admin_context, group['id'])

    @args('--project', dest="project_id", metavar='<Project name>', help='Project name')
    @args('--user', dest="user_id", metavar='<name>', help='User name')
    @args('--file', dest="filename", metavar='<filename>', help='File name(Default: nova.zip)')
    def zipfile(self, project_id, user_id, filename='nova.zip'):
        """Exports credentials for project to a zip file"""
        try:
            zip_file = self.manager.get_credentials(user_id, project_id)
            if filename == "-":
                sys.stdout.write(zip_file)
            else:
                with open(filename, 'w') as f:
                    f.write(zip_file)
        except (exception.UserNotFound, exception.ProjectNotFound) as ex:
            print ex
            raise
        except db.api.NoMoreNetworks:
            print _('No more networks available. If this is a new '
                    'installation, you need\nto call something like this:\n\n'
                    '    nova-manage network create 10.0.0.0/8 10 64\n\n')
        except exception.ProcessExecutionError, e:
            print e
            print _("The above error may show that the certificate db has not "
                    "been created.\nPlease create a database by running a "
                    "nova-api server on this host.")

AccountCommands = ProjectCommands


class FixedIpCommands(object):
    """Class for managing fixed ip."""

    @args('--host', dest="host", metavar='<host>', help='Host')
    def list(self, host=None):
        """Lists all fixed ips (optionally by host)"""
        ctxt = context.get_admin_context()

        try:
            if host is None:
                fixed_ips = db.fixed_ip_get_all(ctxt)
            else:
                fixed_ips = db.fixed_ip_get_all_by_host(ctxt, host)
        except exception.NotFound as ex:
            print "error: %s" % ex
            sys.exit(2)

        print "%-18s\t%-15s\t%-17s\t%-15s\t%s" % (_('network'),
                                                  _('IP address'),
                                                  _('MAC address'),
                                                  _('hostname'),
                                                  _('host'))
        for fixed_ip in fixed_ips:
            hostname = None
            host = None
            mac_address = None
            if fixed_ip['instance']:
                instance = fixed_ip['instance']
                hostname = instance['hostname']
                host = instance['host']
                mac_address = fixed_ip['mac_address']['address']
            print "%-18s\t%-15s\t%-17s\t%-15s\t%s" % (
                    fixed_ip['network']['cidr'],
                    fixed_ip['address'],
                    mac_address, hostname, host)


class FloatingIpCommands(object):
    """Class for managing floating ip."""

    @args('--ip_range', dest="range", metavar='<range>', help='IP range')
    def create(self, range):
        """Creates floating ips for zone by range"""
        for address in netaddr.IPNetwork(range):
            db.floating_ip_create(context.get_admin_context(),
                                  {'address': str(address)})

    @args('--ip_range', dest="ip_range", metavar='<range>', help='IP range')
    def delete(self, ip_range):
        """Deletes floating ips by range"""
        for address in netaddr.IPNetwork(ip_range):
            db.floating_ip_destroy(context.get_admin_context(),
                                   str(address))

    @args('--host', dest="host", metavar='<host>', help='Host')
    def list(self, host=None):
        """Lists all floating ips (optionally by host)
        Note: if host is given, only active floating IPs are returned"""
        ctxt = context.get_admin_context()
        if host is None:
            floating_ips = db.floating_ip_get_all(ctxt)
        else:
            floating_ips = db.floating_ip_get_all_by_host(ctxt, host)
        for floating_ip in floating_ips:
            instance = None
            if floating_ip['fixed_ip']:
                instance = floating_ip['fixed_ip']['instance']['hostname']
            print "%s\t%s\t%s" % (floating_ip['host'],
                                  floating_ip['address'],
                                  instance)


class NetworkCommands(object):
    """Class for managing networks."""

    @args('--label', dest="label", metavar='<label>', help='Label (ex: public)')
    @args('--network', dest="fixed_range", metavar='<x.x.x.x/yy>', help='Network')
    @args('--num_networks', dest="num_networks", metavar='<number>', help='How many networks create')
    @args('--network_size', dest="network_size", metavar='<number>', help='How many hosts in network')
    @args('--vlan', dest="vlan_start", metavar='<vlan id>', help='vlan id')
    @args('--vpn', dest="vpn_start", help='vpn start')
    @args('--fixed_range_v6', dest="fixed_range_v6", help='fixed ipv6 range')
    @args('--gateway_v6', dest="gateway_v6", help='ipv6 gateway')
    @args('--flat_network_bridge', dest="flat_network_bridge", metavar='<flat network bridge>', help='Flat_network_bridge')
    @args('--bridge', dest="bridge_interface", metavar='<bridge interface>', help='Bridge_interface')
    def create(self, label=None, fixed_range=None, num_networks=None,
               network_size=None, vlan_start=None,
               vpn_start=None, fixed_range_v6=None, gateway_v6=None,
               flat_network_bridge=None, bridge_interface=None):
        """Creates fixed ips for host by range
        If you wish to use a later argument fill in the gaps with 0s
        Ex: network create private 10.0.0.0/8 1 15 0 0 0 0 xenbr1 eth1
            network create private 10.0.0.0/8 1 15
        """
        if not label:
            msg = _('a label (ex: public) is required to create networks.')
            print msg
            raise TypeError(msg)
        if not fixed_range:
            msg = _('Fixed range in the form of 10.0.0.0/8 is '
                    'required to create networks.')
            print msg
            raise TypeError(msg)
        if not num_networks:
            num_networks = FLAGS.num_networks
        if not network_size:
            network_size = FLAGS.network_size
        if not vlan_start:
            vlan_start = FLAGS.vlan_start
        if not vpn_start:
            vpn_start = FLAGS.vpn_start
        if not fixed_range_v6:
            fixed_range_v6 = FLAGS.fixed_range_v6
        if not flat_network_bridge:
            flat_network_bridge = FLAGS.flat_network_bridge
        if not bridge_interface:
            bridge_interface = FLAGS.flat_interface or FLAGS.vlan_interface
        if not gateway_v6:
            gateway_v6 = FLAGS.gateway_v6
        net_manager = utils.import_object(FLAGS.network_manager)

        try:
            net_manager.create_networks(context.get_admin_context(),
                                        label=label,
                                        cidr=fixed_range,
                                        num_networks=int(num_networks),
                                        network_size=int(network_size),
                                        vlan_start=int(vlan_start),
                                        vpn_start=int(vpn_start),
                                        cidr_v6=fixed_range_v6,
                                        gateway_v6=gateway_v6,
                                        bridge=flat_network_bridge,
                                        bridge_interface=bridge_interface)
        except ValueError, e:
            print e
            raise e

    def list(self):
        """List all created networks"""
<<<<<<< HEAD
        print "%-18s\t%-15s\t%-15s\t%-15s\t%-15s" % (_('network'),
                                              _('netmask'),
                                              _('start address'),
                                              'DNS',
                                              'project')
        for network in db.network_get_all(context.get_admin_context()):
            print "%-18s\t%-15s\t%-15s\t%-15s\t%-15s" % (network.cidr,
                                network.netmask,
                                network.dhcp_start,
                                network.dns,
                                network.project_id)
=======
        print "%-18s\t%-15s\t%-15s\t%-15s\t%-15s\t%-15s" % (_('network'),
                                                  _('netmask'),
                                                  _('start address'),
                                                  _('DNS'),
                                                  _('VlanID'),
                                                  'project')
        for network in db.network_get_all(context.get_admin_context()):
            print "%-18s\t%-15s\t%-15s\t%-15s\t%-15s\t%-15s" % (network.cidr,
                                        network.netmask,
                                        network.dhcp_start,
                                        network.dns,
                                        network.vlan,
                                        network.project_id)
>>>>>>> ad700b0e

    @args('--network', dest="fixed_range", metavar='<x.x.x.x/yy>', help='Network to delete')
    def delete(self, fixed_range):
        """Deletes a network"""
        network = db.network_get_by_cidr(context.get_admin_context(), \
                                         fixed_range)
        if network.project_id is not None:
            raise ValueError(_('Network must be disassociated from project %s'
                               ' before delete' % network.project_id))
        db.network_delete_safe(context.get_admin_context(), network.id)


class VmCommands(object):
    """Class for mangaging VM instances."""

    @args('--host', dest="host", metavar='<host>', help='Host')
    def list(self, host=None):
        """Show a list of all instances"""

        print "%-10s %-15s %-10s %-10s %-26s %-9s %-9s %-9s" \
              "  %-10s %-10s %-10s %-5s" % (
            _('instance'),
            _('node'),
            _('type'),
            _('state'),
            _('launched'),
            _('image'),
            _('kernel'),
            _('ramdisk'),
            _('project'),
            _('user'),
            _('zone'),
            _('index'))

        if host is None:
            instances = db.instance_get_all(context.get_admin_context())
        else:
            instances = db.instance_get_all_by_host(
                           context.get_admin_context(), host)

        for instance in instances:
            print "%-10s %-15s %-10s %-10s %-26s %-9s %-9s %-9s" \
                  "  %-10s %-10s %-10s %-5d" % (
                instance['hostname'],
                instance['host'],
                instance['instance_type'].name,
                instance['state_description'],
                instance['launched_at'],
                instance['image_ref'],
                instance['kernel_id'],
                instance['ramdisk_id'],
                instance['project_id'],
                instance['user_id'],
                instance['availability_zone'],
                instance['launch_index'])

    @args('--ec2_id', dest='ec2_id', metavar='<ec2 id>', help='EC2 ID')
    @args('--dest', dest='dest', metavar='<Destanation>', help='destanation node')
    def live_migration(self, ec2_id, dest):
        """Migrates a running instance to a new machine."""

        ctxt = context.get_admin_context()
        instance_id = ec2utils.ec2_id_to_id(ec2_id)

        if (FLAGS.connection_type != 'libvirt' or
           (FLAGS.connection_type == 'libvirt' and
            FLAGS.libvirt_type not in ['kvm', 'qemu'])):
            msg = _('Only KVM and QEmu are supported for now. Sorry!')
            raise exception.Error(msg)

        if (FLAGS.volume_driver != 'nova.volume.driver.AOEDriver' and \
            FLAGS.volume_driver != 'nova.volume.driver.ISCSIDriver'):
            msg = _("Support only AOEDriver and ISCSIDriver. Sorry!")
            raise exception.Error(msg)

        rpc.call(ctxt,
                 FLAGS.scheduler_topic,
                 {"method": "live_migration",
                  "args": {"instance_id": instance_id,
                           "dest": dest,
                           "topic": FLAGS.compute_topic}})

        print _('Migration of %s initiated.'
               'Check its progress using euca-describe-instances.') % ec2_id


class ServiceCommands(object):
    """Enable and disable running services"""

    @args('--host', dest='host', metavar='<host>', help='Host')
    @args('--service', dest='service', metavar='<service>', help='Nova service')
    def list(self, host=None, service=None):
        """Show a list of all running services. Filter by host & service name."""
        ctxt = context.get_admin_context()
        now = utils.utcnow()
        services = db.service_get_all(ctxt)
        if host:
            services = [s for s in services if s['host'] == host]
        if service:
            services = [s for s in services if s['binary'] == service]
        for svc in services:
            delta = now - (svc['updated_at'] or svc['created_at'])
            alive = (delta.seconds <= 15)
            art = (alive and ":-)") or "XXX"
            active = 'enabled'
            if svc['disabled']:
                active = 'disabled'
            print "%-10s %-10s %-8s %s %s" % (svc['host'], svc['binary'],
                                              active, art,
                                              svc['updated_at'])

    @args('--host', dest='host', metavar='<host>', help='Host')
    @args('--service', dest='service', metavar='<service>', help='Nova service')
    def enable(self, host, service):
        """Enable scheduling for a service"""
        ctxt = context.get_admin_context()
        svc = db.service_get_by_args(ctxt, host, service)
        if not svc:
            print "Unable to find service"
            return
        db.service_update(ctxt, svc['id'], {'disabled': False})

    @args('--host', dest='host', metavar='<host>', help='Host')
    @args('--service', dest='service', metavar='<service>', help='Nova service')
    def disable(self, host, service):
        """Disable scheduling for a service"""
        ctxt = context.get_admin_context()
        svc = db.service_get_by_args(ctxt, host, service)
        if not svc:
            print "Unable to find service"
            return
        db.service_update(ctxt, svc['id'], {'disabled': True})

    @args('--host', dest='host', metavar='<host>', help='Host')
    def describe_resource(self, host):
        """Describes cpu/memory/hdd info for host."""

        result = rpc.call(context.get_admin_context(),
                     FLAGS.scheduler_topic,
                     {"method": "show_host_resources",
                      "args": {"host": host}})

        if type(result) != dict:
            print _('An unexpected error has occurred.')
            print _('[Result]'), result
        else:
            cpu = result['resource']['vcpus']
            mem = result['resource']['memory_mb']
            hdd = result['resource']['local_gb']
            cpu_u = result['resource']['vcpus_used']
            mem_u = result['resource']['memory_mb_used']
            hdd_u = result['resource']['local_gb_used']

            print 'HOST\t\t\tPROJECT\t\tcpu\tmem(mb)\tdisk(gb)'
            print '%s(total)\t\t\t%s\t%s\t%s' % (host, cpu, mem, hdd)
            print '%s(used)\t\t\t%s\t%s\t%s' % (host, cpu_u, mem_u, hdd_u)
            for p_id, val in result['usage'].items():
                print '%s\t\t%s\t\t%s\t%s\t%s' % (host,
                                                  p_id,
                                                  val['vcpus'],
                                                  val['memory_mb'],
                                                  val['local_gb'])

    @args('--host', dest='host', metavar='<host>', help='Host')
    def update_resource(self, host):
        """Updates available vcpu/memory/disk info for host."""

        ctxt = context.get_admin_context()
        service_refs = db.service_get_all_by_host(ctxt, host)
        if len(service_refs) <= 0:
            raise exception.Invalid(_('%s does not exist.') % host)

        service_refs = [s for s in service_refs if s['topic'] == 'compute']
        if len(service_refs) <= 0:
            raise exception.Invalid(_('%s is not compute node.') % host)

        rpc.call(ctxt,
                 db.queue_get_for(ctxt, FLAGS.compute_topic, host),
                 {"method": "update_available_resource"})


class HostCommands(object):
    """List hosts"""

    def list(self, zone=None):
        """Show a list of all physical hosts. Filter by zone.
        args: [zone]"""
        print "%-25s\t%-15s" % (_('host'),
                                _('zone'))
        ctxt = context.get_admin_context()
        now = utils.utcnow()
        services = db.service_get_all(ctxt)
        if zone:
            services = [s for s in services if s['availability_zone'] == zone]
        hosts = []
        for srv in services:
            if not [h for h in hosts if h['host'] == srv['host']]:
                hosts.append(srv)

        for h in hosts:
            print "%-25s\t%-15s" % (h['host'], h['availability_zone'])


class DbCommands(object):
    """Class for managing the database."""

    def __init__(self):
        pass

    @args('--version', dest='version', metavar='<version>', help='Database version')
    def sync(self, version=None):
        """Sync the database up to the most recent version."""
        return migration.db_sync(version)

    def version(self):
        """Print the current database version."""
        print migration.db_version()


class VersionCommands(object):
    """Class for exposing the codebase version."""

    def __init__(self):
        pass

    def list(self):
        print _("%s (%s)") %\
                (version.version_string(), version.version_string_with_vcs())

    def __call__(self):
        self.list()


class VolumeCommands(object):
    """Methods for dealing with a cloud in an odd state"""

    @args('--volume', dest='volume_id', metavar='<volume id>', help='Volume ID')
    def delete(self, volume_id):
        """Delete a volume, bypassing the check that it
        must be available."""
        ctxt = context.get_admin_context()
        volume = db.volume_get(ctxt, param2id(volume_id))
        host = volume['host']

        if not host:
            print "Volume not yet assigned to host."
            print "Deleting volume from database and skipping rpc."
            db.volume_destroy(ctxt, param2id(volume_id))
            return

        if volume['status'] == 'in-use':
            print "Volume is in-use."
            print "Detach volume from instance and then try again."
            return

        rpc.cast(ctxt,
                 db.queue_get_for(ctxt, FLAGS.volume_topic, host),
                 {"method": "delete_volume",
                  "args": {"volume_id": volume['id']}})

    @args('--volume', dest='volume_id', metavar='<volume id>', help='Volume ID')
    def reattach(self, volume_id):
        """Re-attach a volume that has previously been attached
        to an instance.  Typically called after a compute host
        has been rebooted."""
        ctxt = context.get_admin_context()
        volume = db.volume_get(ctxt, param2id(volume_id))
        if not volume['instance_id']:
            print "volume is not attached to an instance"
            return
        instance = db.instance_get(ctxt, volume['instance_id'])
        host = instance['host']
        rpc.cast(ctxt,
                 db.queue_get_for(ctxt, FLAGS.compute_topic, host),
                 {"method": "attach_volume",
                  "args": {"instance_id": instance['id'],
                           "volume_id": volume['id'],
                           "mountpoint": volume['mountpoint']}})


class InstanceTypeCommands(object):
    """Class for managing instance types / flavors."""

    def _print_instance_types(self, name, val):
        deleted = ('', ', inactive')[val["deleted"] == 1]
        print ("%s: Memory: %sMB, VCPUS: %s, Storage: %sGB, FlavorID: %s, "
            "Swap: %sGB, RXTX Quota: %sGB, RXTX Cap: %sMB%s") % (
            name, val["memory_mb"], val["vcpus"], val["local_gb"],
            val["flavorid"], val["swap"], val["rxtx_quota"],
            val["rxtx_cap"], deleted)

    @args('--name', dest='name', metavar='<name>', help='Name of instance type/flavor')
    @args('--memory', dest='memory', metavar='<memory size>', help='Memory size')
    @args('--cpu', dest='vcpus', metavar='<num cores>', help='Number cpus')
    @args('--local_gb', dest='local_gb', metavar='<local_gb>', help='local_gb')
    @args('--flavor', dest='flavorid', metavar='<flavor  id>', help='Flavor ID')
    @args('--swap', dest='swap', metavar='<swap>', help='Swap')
    @args('--rxtx_quota', dest='rxtx_quota', metavar='<rxtx_quota>', help='rxtx_quota')
    @args('--rxtx_cap', dest='rxtx_cap', metavar='<rxtx_cap>', help='rxtx_cap')
    def create(self, name, memory, vcpus, local_gb, flavorid,
               swap=0, rxtx_quota=0, rxtx_cap=0):
        """Creates instance types / flavors"""
        try:
            instance_types.create(name, memory, vcpus, local_gb,
                                  flavorid, swap, rxtx_quota, rxtx_cap)
        except exception.InvalidInput, e:
            print "Must supply valid parameters to create instance_type"
            print e
            sys.exit(1)
        except exception.ApiError, e:
            print "\n\n"
            print "\n%s" % e
            print "Please ensure instance_type name and flavorid are unique."
            print "To complete remove a instance_type, use the --purge flag:"
            print "\n     # nova-manage instance_type delete <name> --purge\n"
            print "Currently defined instance_type names and flavorids:"
            self.list("--all")
            sys.exit(2)
        except:
            print "Unknown error"
            sys.exit(3)
        else:
            print "%s created" % name

    @args('--name', dest='name', metavar='<name>', help='Name of instance type/flavor')
    def delete(self, name, purge=None):
        """Marks instance types / flavors as deleted"""
        try:
            if purge == "--purge":
                instance_types.purge(name)
                verb = "purged"
            else:
                instance_types.destroy(name)
                verb = "deleted"
        except exception.ApiError:
            print "Valid instance type name is required"
            sys.exit(1)
        except exception.DBError, e:
            print "DB Error: %s" % e
            sys.exit(2)
        except:
            sys.exit(3)
        else:
            print "%s %s" % (name, verb)

    @args('--name', dest='name', metavar='<name>', help='Name of instance type/flavor')
    def list(self, name=None):
        """Lists all active or specific instance types / flavors"""
        try:
            if name is None:
                inst_types = instance_types.get_all_types()
            elif name == "--all":
                inst_types = instance_types.get_all_types(True)
            else:
                inst_types = instance_types.get_instance_type_by_name(name)
        except exception.DBError, e:
            _db_error(e)
        if isinstance(inst_types.values()[0], dict):
            for k, v in inst_types.iteritems():
                self._print_instance_types(k, v)
        else:
            self._print_instance_types(name, inst_types)


class ImageCommands(object):
    """Methods for dealing with a cloud in an odd state"""

    def __init__(self, *args, **kwargs):
        self.image_service = image.get_default_image_service()

    def _register(self, container_format, disk_format,
                  path, owner, name=None, is_public='T',
                  architecture='x86_64', kernel_id=None, ramdisk_id=None):
        meta = {'is_public': (is_public == 'T'),
                'name': name,
                'container_format': container_format,
                'disk_format': disk_format,
                'properties': {'image_state': 'available',
                               'project_id': owner,
                               'architecture': architecture,
                               'image_location': 'local'}}
        if kernel_id:
            meta['properties']['kernel_id'] = int(kernel_id)
        if ramdisk_id:
            meta['properties']['ramdisk_id'] = int(ramdisk_id)
        elevated = context.get_admin_context()
        try:
            with open(path) as ifile:
                image = self.image_service.create(elevated, meta, ifile)
            new = image['id']
            print _("Image registered to %(new)s (%(new)08x).") % locals()
            return new
        except Exception as exc:
            print _("Failed to register %(path)s: %(exc)s") % locals()

    @args('--image', dest='image', metavar='<image>', help='Image')
    @args('--kernel', dest='kernel', metavar='<kernel>', help='Kernel')
    @args('--ram', dest='ramdisk', metavar='<ramdisk>', help='RAM disk')
    @args('--owner', dest='owner', metavar='<owner>', help='Image owner')
    @args('--name', dest='name', metavar='<name>', help='Image name')
    @args('--public', dest='is_public', metavar="<'T'|'F'>", help='Image public or not')
    @args('--arch', dest='architecture', metavar='<arch>', help='Architecture')
    def all_register(self, image, kernel, ramdisk, owner, name=None,
                 is_public='T', architecture='x86_64'):
        """Uploads an image, kernel, and ramdisk into the image_service"""
        kernel_id = self.kernel_register(kernel, owner, None,
                                   is_public, architecture)
        ramdisk_id = self.ramdisk_register(ramdisk, owner, None,
                                    is_public, architecture)
        self.image_register(image, owner, name, is_public,
                            architecture, 'ami', 'ami',
                            kernel_id, ramdisk_id)

    @args('--path', dest='path', metavar='<path>', help='Image path')
    @args('--owner', dest='owner', metavar='<owner>', help='Image owner')
    @args('--name', dest='name', metavar='<name>', help='Image name')
    @args('--public', dest='is_public', metavar="<'T'|'F'>", help='Image public or not')
    @args('--arch', dest='architecture', metavar='<arch>', help='Architecture')
    @args('--cont_format', dest='container_format', metavar='<container format>', help='Container format(default: bare)')
    @args('--disk_format', dest='disk_format', metavar='<disk format>', help='Disk format(default: raw)')
    @args('--kernel', dest='kernel_id', metavar='<kernel>', help='Kernel')
    @args('--ram', dest='ramdisk_id', metavar='<ramdisk>', help='RAM disk')
    def image_register(self, path, owner, name=None, is_public='T',
                       architecture='x86_64', container_format='bare',
                       disk_format='raw', kernel_id=None, ramdisk_id=None):
        """Uploads an image into the image_service"""
        return self._register(container_format, disk_format, path,
                              owner, name, is_public, architecture,
                              kernel_id, ramdisk_id)

    @args('--path', dest='path', metavar='<path>', help='Image path')
    @args('--owner', dest='owner', metavar='<owner>', help='Image owner')
    @args('--name', dest='name', metavar='<name>', help='Image name')
    @args('--public', dest='is_public', metavar="<'T'|'F'>", help='Image public or not')
    @args('--arch', dest='architecture', metavar='<arch>', help='Architecture')
    def kernel_register(self, path, owner, name=None, is_public='T',
               architecture='x86_64'):
        """Uploads a kernel into the image_service"""
        return self._register('aki', 'aki', path, owner, name,
                              is_public, architecture)

    @args('--path', dest='path', metavar='<path>', help='Image path')
    @args('--owner', dest='owner', metavar='<owner>', help='Image owner')
    @args('--name', dest='name', metavar='<name>', help='Image name')
    @args('--public', dest='is_public', metavar="<'T'|'F'>", help='Image public or not')
    @args('--arch', dest='architecture', metavar='<arch>', help='Architecture')
    def ramdisk_register(self, path, owner, name=None, is_public='T',
                architecture='x86_64'):
        """Uploads a ramdisk into the image_service"""
        return self._register('ari', 'ari', path, owner, name,
                              is_public, architecture)

    def _lookup(self, old_image_id):
        try:
            internal_id = ec2utils.ec2_id_to_id(old_image_id)
            image = self.image_service.show(context, internal_id)
        except (exception.InvalidEc2Id, exception.ImageNotFound):
            image = self.image_service.show_by_name(context, old_image_id)
        return image['id']

    def _old_to_new(self, old):
        mapping = {'machine': 'ami',
                   'kernel': 'aki',
                   'ramdisk': 'ari'}
        container_format = mapping[old['type']]
        disk_format = container_format
        if container_format == 'ami' and not old.get('kernelId'):
            container_format = 'bare'
            disk_format = 'raw'
        new = {'disk_format': disk_format,
               'container_format': container_format,
               'is_public': old['isPublic'],
               'name': old['imageId'],
               'properties': {'image_state': old['imageState'],
                              'project_id': old['imageOwnerId'],
                              'architecture': old['architecture'],
                              'image_location': old['imageLocation']}}
        if old.get('kernelId'):
            new['properties']['kernel_id'] = self._lookup(old['kernelId'])
        if old.get('ramdiskId'):
            new['properties']['ramdisk_id'] = self._lookup(old['ramdiskId'])
        return new

    def _convert_images(self, images):
        elevated = context.get_admin_context()
        for image_path, image_metadata in images.iteritems():
            meta = self._old_to_new(image_metadata)
            old = meta['name']
            try:
                with open(image_path) as ifile:
                    image = self.image_service.create(elevated, meta, ifile)
                new = image['id']
                print _("Image %(old)s converted to " \
                        "%(new)s (%(new)08x).") % locals()
            except Exception as exc:
                print _("Failed to convert %(old)s: %(exc)s") % locals()

    @args('--dir', dest='directory', metavar='<path>', help='Images directory')
    def convert(self, directory):
        """Uploads old objectstore images in directory to new service"""
        machine_images = {}
        other_images = {}
        directory = os.path.abspath(directory)
        for fn in glob.glob("%s/*/info.json" % directory):
            try:
                image_path = os.path.join(fn.rpartition('/')[0], 'image')
                with open(fn) as metadata_file:
                    image_metadata = json.load(metadata_file)
                if image_metadata['type'] == 'machine':
                    machine_images[image_path] = image_metadata
                else:
                    other_images[image_path] = image_metadata
            except Exception:
                print _("Failed to load %(fn)s.") % locals()
        # NOTE(vish): do kernels and ramdisks first so images
        self._convert_images(other_images)
        self._convert_images(machine_images)


class AgentBuildCommands(object):
    """Class for managing agent builds."""

    def create(self, os, architecture, version, url, md5hash,
                hypervisor='xen'):
        """Creates a new agent build."""
        ctxt = context.get_admin_context()
        agent_build = db.agent_build_create(ctxt,
                                            {'hypervisor': hypervisor,
                                             'os': os,
                                             'architecture': architecture,
                                             'version': version,
                                             'url': url,
                                             'md5hash': md5hash})

    def delete(self, os, architecture, hypervisor='xen'):
        """Deletes an existing agent build."""
        ctxt = context.get_admin_context()
        agent_build_ref = db.agent_build_get_by_triple(ctxt,
                                  hypervisor, os, architecture)
        db.agent_build_destroy(ctxt, agent_build_ref['id'])

    def list(self, hypervisor=None):
        """Lists all agent builds.
        arguments: <none>"""
        fmt = "%-10s  %-8s  %12s  %s"
        ctxt = context.get_admin_context()
        by_hypervisor = {}
        for agent_build in db.agent_build_get_all(ctxt):
            buildlist = by_hypervisor.get(agent_build.hypervisor)
            if not buildlist:
                buildlist = by_hypervisor[agent_build.hypervisor] = []

            buildlist.append(agent_build)

        for key, buildlist in by_hypervisor.iteritems():
            if hypervisor and key != hypervisor:
                continue

            print "Hypervisor: %s" % key
            print fmt % ('-' * 10, '-' * 8, '-' * 12, '-' * 32)
            for agent_build in buildlist:
                print fmt % (agent_build.os, agent_build.architecture,
                             agent_build.version, agent_build.md5hash)
                print '    %s' % agent_build.url

            print

    def modify(self, os, architecture, version, url, md5hash,
               hypervisor='xen'):
        """Update an existing agent build."""
        ctxt = context.get_admin_context()
        agent_build_ref = db.agent_build_get_by_triple(ctxt,
                                  hypervisor, os, architecture)
        db.agent_build_update(ctxt, agent_build_ref['id'],
                              {'version': version,
                               'url': url,
                               'md5hash': md5hash})


class ConfigCommands(object):
    """Class for exposing the flags defined by flag_file(s)."""

    def __init__(self):
        pass

    def list(self):
        print FLAGS.FlagsIntoString()


CATEGORIES = [
    ('account', AccountCommands),
    ('agent', AgentBuildCommands),
    ('config', ConfigCommands),
    ('db', DbCommands),
    ('fixed', FixedIpCommands),
    ('flavor', InstanceTypeCommands),
    ('floating', FloatingIpCommands),
    ('host', HostCommands),
    ('instance_type', InstanceTypeCommands),
    ('image', ImageCommands),
    ('network', NetworkCommands),
    ('project', ProjectCommands),
    ('role', RoleCommands),
    ('service', ServiceCommands),
    ('shell', ShellCommands),
    ('user', UserCommands),
    ('version', VersionCommands),
    ('vm', VmCommands),
    ('volume', VolumeCommands),
    ('vpn', VpnCommands)]


def lazy_match(name, key_value_tuples):
    """Finds all objects that have a key that case insensitively contains
    [name] key_value_tuples is a list of tuples of the form (key, value)
    returns a list of tuples of the form (key, value)"""
    result = []
    for (k, v) in key_value_tuples:
        if k.lower().find(name.lower()) == 0:
            result.append((k, v))
    if len(result) == 0:
        print "%s does not match any options:" % name
        for k, _v in key_value_tuples:
            print "\t%s" % k
        sys.exit(2)
    if len(result) > 1:
        print "%s matched multiple options:" % name
        for k, _v in result:
            print "\t%s" % k
        sys.exit(2)
    return result


def methods_of(obj):
    """Get all callable methods of an object that don't start with underscore
    returns a list of tuples of the form (method_name, method)"""
    result = []
    for i in dir(obj):
        if callable(getattr(obj, i)) and not i.startswith('_'):
            result.append((i, getattr(obj, i)))
    return result


def main():
    """Parse options and call the appropriate class/method."""
    utils.default_flagfile()
    argv = FLAGS(sys.argv)
    logging.setup()

    script_name = argv.pop(0)
    if len(argv) < 1:
        print _("\nOpenStack Nova version: %s (%s)\n") %\
                (version.version_string(), version.version_string_with_vcs())
        print script_name + " category action [<args>]"
        print _("Available categories:")
        for k, _v in CATEGORIES:
            print "\t%s" % k
        sys.exit(2)
    category = argv.pop(0)
    matches = lazy_match(category, CATEGORIES)
    # instantiate the command group object
    category, fn = matches[0]
    command_object = fn()
    actions = methods_of(command_object)
    if len(argv) < 1:
        if hasattr(command_object, '__call__'):
            action = '__call__'
            fn = command_object.__call__
        else:
            print script_name + " category action [<args>]"
            print _("Available actions for %s category:") % category
            for k, _v in actions:
                print "\t%s" % k
            sys.exit(2)
    else:
        action = argv.pop(0)
        matches = lazy_match(action, actions)
        action, fn = matches[0]

    # For not decorated methods
    options = getattr(fn, 'options', [])

    usage = "%%prog %s %s <args> [options]" % (sys.argv[2], sys.argv[3])
    parser = OptionParser(usage=usage)
    for ar, kw in options:
        parser.add_option(*ar, **kw)
    (opts, fn_args) = parser.parse_args(argv)
    fn_kwargs = vars(opts)

    for k, v in fn_kwargs.items():
        if v is None:
            del fn_kwargs[k]

    # call the action with the remaining arguments
    try:
        fn(*fn_args, **fn_kwargs)
        sys.exit(0)
    except TypeError:
        print _("Possible wrong number of arguments supplied")
        print fn.__doc__
        parser.print_help()
        raise
    except Exception:
        print _("Command failed, please check log for more info")
        raise

if __name__ == '__main__':
    main()<|MERGE_RESOLUTION|>--- conflicted
+++ resolved
@@ -668,19 +668,6 @@
 
     def list(self):
         """List all created networks"""
-<<<<<<< HEAD
-        print "%-18s\t%-15s\t%-15s\t%-15s\t%-15s" % (_('network'),
-                                              _('netmask'),
-                                              _('start address'),
-                                              'DNS',
-                                              'project')
-        for network in db.network_get_all(context.get_admin_context()):
-            print "%-18s\t%-15s\t%-15s\t%-15s\t%-15s" % (network.cidr,
-                                network.netmask,
-                                network.dhcp_start,
-                                network.dns,
-                                network.project_id)
-=======
         print "%-18s\t%-15s\t%-15s\t%-15s\t%-15s\t%-15s" % (_('network'),
                                                   _('netmask'),
                                                   _('start address'),
@@ -694,7 +681,6 @@
                                         network.dns,
                                         network.vlan,
                                         network.project_id)
->>>>>>> ad700b0e
 
     @args('--network', dest="fixed_range", metavar='<x.x.x.x/yy>', help='Network to delete')
     def delete(self, fixed_range):
