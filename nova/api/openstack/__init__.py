# vim: tabstop=4 shiftwidth=4 softtabstop=4

# Copyright 2010 United States Government as represented by the
# Administrator of the National Aeronautics and Space Administration.
# All Rights Reserved.
#
#    Licensed under the Apache License, Version 2.0 (the "License"); you may
#    not use this file except in compliance with the License. You may obtain
#    a copy of the License at
#
#         http://www.apache.org/licenses/LICENSE-2.0
#
#    Unless required by applicable law or agreed to in writing, software
#    distributed under the License is distributed on an "AS IS" BASIS, WITHOUT
#    WARRANTIES OR CONDITIONS OF ANY KIND, either express or implied. See the
#    License for the specific language governing permissions and limitations
#    under the License.

"""
WSGI middleware for OpenStack API controllers.
"""

import json
import time

import logging
import routes
import webob.dec
import webob.exc
import webob

from nova import flags
from nova import utils
from nova import wsgi
from nova.api.openstack import faults
from nova.api.openstack import backup_schedules
from nova.api.openstack import flavors
from nova.api.openstack import images
from nova.api.openstack import ratelimiting
from nova.api.openstack import servers
from nova.api.openstack import sharedipgroups
from nova.auth import manager


FLAGS = flags.FLAGS
flags.DEFINE_string('nova_api_auth',
    'nova.api.openstack.auth.BasicApiAuthManager',
    'The auth mechanism to use for the OpenStack API implemenation')


class API(wsgi.Middleware):
    """WSGI entry point for all OpenStack API requests."""

    def __init__(self):
        app = AuthMiddleware(RateLimitingMiddleware(APIRouter()))
        super(API, self).__init__(app)

<<<<<<< HEAD
    @webob.dec.wsgify
    def __call__(self, req):
        try:
            return req.get_response(self.application)
        except Exception as ex:
            logging.warn("Caught error: %s" % str(ex))
            exc = webob.exc.HTTPInternalServerError(explanation=str(ex))
            return faults.Fault(exc)

=======
>>>>>>> 81e8c525

class AuthMiddleware(wsgi.Middleware):
    """Authorize the openstack API request or return an HTTP Forbidden."""

    def __init__(self, application):
        self.auth_driver = utils.import_class(FLAGS.nova_api_auth)()
        super(AuthMiddleware, self).__init__(application)

    @webob.dec.wsgify
    def __call__(self, req):
        if 'X-Auth-Token' not in req.headers:
            return self.auth_driver.authenticate(req)

        user = self.auth_driver.authorize_token(req.headers["X-Auth-Token"])

        if not user:
            return faults.Fault(webob.exc.HTTPUnauthorized())

        if 'nova.context' not in req.environ:
            req.environ['nova.context'] = {}
        req.environ['nova.context']['user'] = user
        return self.application


class RateLimitingMiddleware(wsgi.Middleware):
    """Rate limit incoming requests according to the OpenStack rate limits."""

    def __init__(self, application, service_host=None):
        """Create a rate limiting middleware that wraps the given application.

        By default, rate counters are stored in memory.  If service_host is
        specified, the middleware instead relies on the ratelimiting.WSGIApp
        at the given host+port to keep rate counters.
        """
        super(RateLimitingMiddleware, self).__init__(application)
        if not service_host:
            #TODO(gundlach): These limits were based on limitations of Cloud
            #Servers.  We should revisit them in Nova.
            self.limiter = ratelimiting.Limiter(limits={
                    'DELETE': (100, ratelimiting.PER_MINUTE),
                    'PUT': (10, ratelimiting.PER_MINUTE),
                    'POST': (10, ratelimiting.PER_MINUTE),
                    'POST servers': (50, ratelimiting.PER_DAY),
                    'GET changes-since': (3, ratelimiting.PER_MINUTE),
                })
        else:
            self.limiter = ratelimiting.WSGIAppProxy(service_host)

    @webob.dec.wsgify
    def __call__(self, req):
        """Rate limit the request.

        If the request should be rate limited, return a 413 status with a
        Retry-After header giving the time when the request would succeed.
        """
        user_id = req.environ['nova.context']['user']['id']
        action_name = self.get_action_name(req)
        if not action_name:
            # Not rate limited
            return self.application
        delay = self.get_delay(action_name, user_id)
        if delay:
            # TODO(gundlach): Get the retry-after format correct.
            exc = webob.exc.HTTPRequestEntityTooLarge(
                    explanation='Too many requests.',
                    headers={'Retry-After': time.time() + delay})
            raise faults.Fault(exc)
        return self.application

    def get_delay(self, action_name, username):
        """Return the delay for the given action and username, or None if
        the action would not be rate limited.
        """
        if action_name == 'POST servers':
            # "POST servers" is a POST, so it counts against "POST" too.
            # Attempt the "POST" first, lest we are rate limited by "POST" but
            # use up a precious "POST servers" call.
            delay = self.limiter.perform("POST", username=username)
            if delay:
                return delay
        return self.limiter.perform(action_name, username=username)

    def get_action_name(self, req):
        """Return the action name for this request."""
        if req.method == 'GET' and 'changes-since' in req.GET:
            return 'GET changes-since'
        if req.method == 'POST' and req.path_info.startswith('/servers'):
            return 'POST servers'
        if req.method in ['PUT', 'POST', 'DELETE']:
            return req.method
        return None


class APIRouter(wsgi.Router):
    """
    Routes requests on the OpenStack API to the appropriate controller
    and method.
    """

    def __init__(self):
        mapper = routes.Mapper()
        mapper.resource("server", "servers", controller=servers.Controller(),
                        collection={'detail': 'GET'},
                        member={'action': 'POST'})

        mapper.resource("backup_schedule", "backup_schedules",
                        controller=backup_schedules.Controller(),
                        parent_resource=dict(member_name='server',
                        collection_name='servers'))

        mapper.resource("image", "images", controller=images.Controller(),
                        collection={'detail': 'GET'})
        mapper.resource("flavor", "flavors", controller=flavors.Controller(),
                        collection={'detail': 'GET'})
        mapper.resource("sharedipgroup", "sharedipgroups",
                        controller=sharedipgroups.Controller())

        super(APIRouter, self).__init__(mapper)


def limited(items, req):
    """Return a slice of items according to requested offset and limit.

    items - a sliceable
    req - wobob.Request possibly containing offset and limit GET variables.
          offset is where to start in the list, and limit is the maximum number
          of items to return.

    If limit is not specified, 0, or > 1000, defaults to 1000.
    """
    offset = int(req.GET.get('offset', 0))
    limit = int(req.GET.get('limit', 0))
    if not limit:
        limit = 1000
    limit = min(1000, limit)
    range_end = offset + limit
    return items[offset:range_end]<|MERGE_RESOLUTION|>--- conflicted
+++ resolved
@@ -55,7 +55,6 @@
         app = AuthMiddleware(RateLimitingMiddleware(APIRouter()))
         super(API, self).__init__(app)
 
-<<<<<<< HEAD
     @webob.dec.wsgify
     def __call__(self, req):
         try:
@@ -65,8 +64,6 @@
             exc = webob.exc.HTTPInternalServerError(explanation=str(ex))
             return faults.Fault(exc)
 
-=======
->>>>>>> 81e8c525
 
 class AuthMiddleware(wsgi.Middleware):
     """Authorize the openstack API request or return an HTTP Forbidden."""
