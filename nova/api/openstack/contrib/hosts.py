--- conflicted
+++ resolved
@@ -79,20 +79,6 @@
                 else:
                     explanation = _("Invalid status: '%s'") % raw_val
                     raise webob.exc.HTTPBadRequest(explanation=explanation)
-            elif key == "power_state":
-                if val == "startup":
-                    # The only valid values for 'state' are 'reboot' or
-                    # 'shutdown'. For completeness' sake there is the
-                    # 'startup' option to start up a host, but this is not
-                    # technically feasible now, as we run the host on the
-                    # XenServer box.
-                    msg = _("Host startup on XenServer is not supported.")
-                    raise webob.exc.HTTPBadRequest(explanation=msg)
-                elif val in ("reboot", "shutdown"):
-                    return self._set_powerstate(req, id, val)
-                else:
-                    explanation = _("Invalid powerstate: '%s'") % raw_val
-                    raise webob.exc.HTTPBadRequest(explanation=explanation)
             else:
                 explanation = _("Invalid update setting: '%s'") % raw_key
                 raise webob.exc.HTTPBadRequest(explanation=explanation)
@@ -109,14 +95,6 @@
             raise webob.exc.HTTPBadRequest(explanation=result)
         return {"host": host, "status": result}
 
-<<<<<<< HEAD
-    def _set_powerstate(self, req, host, state):
-        """Reboots or shuts down the host."""
-        context = req.environ['nova.context']
-        result = self.compute_api.set_host_powerstate(context, host=host,
-                state=state)
-        return {"host": host, "power_state": result}
-=======
     def _host_power_action(self, req, host, action):
         """Reboots or shuts down the host."""
         context = req.environ['nova.context']
@@ -139,7 +117,6 @@
 
     def reboot(self, req, id):
         return self._host_power_action(req, host=id, action="reboot")
->>>>>>> dcac4bc6
 
 
 class Hosts(extensions.ExtensionDescriptor):
