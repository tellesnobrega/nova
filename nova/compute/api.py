--- conflicted
+++ resolved
@@ -282,14 +282,10 @@
         rpc.cast(context,
                  self.db.queue_get_for(context, FLAGS.compute_topic, host),
                  {"method": "snapshot_instance",
-<<<<<<< HEAD
                   "args": {"instance_id": instance['id'],
                            "image_id": image_meta['id']}})
 
         return image_meta
-=======
-                  "args": {"instance_id": instance_id, "name": name}})
->>>>>>> e33102d2
 
     def reboot(self, context, instance_id):
         """Reboot the given instance."""
