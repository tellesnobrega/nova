--- conflicted
+++ resolved
@@ -31,13 +31,8 @@
 from sqlalchemy.exc import IntegrityError
 from sqlalchemy.orm import joinedload
 from sqlalchemy.orm import joinedload_all
-<<<<<<< HEAD
 from sqlalchemy.sql import exists
 from sqlalchemy.sql import func
-=======
-from sqlalchemy.sql import exists, func
-from sqlalchemy.orm.exc import NoResultFound
->>>>>>> 7403ece8
 
 FLAGS = flags.FLAGS
 
