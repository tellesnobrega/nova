# vim: tabstop=4 shiftwidth=4 softtabstop=4

# Copyright 2010 United States Government as represented by the
# Administrator of the National Aeronautics and Space Administration.
# All Rights Reserved.
#
#    Licensed under the Apache License, Version 2.0 (the "License"); you may
#    not use this file except in compliance with the License. You may obtain
#    a copy of the License at
#
#         http://www.apache.org/licenses/LICENSE-2.0
#
#    Unless required by applicable law or agreed to in writing, software
#    distributed under the License is distributed on an "AS IS" BASIS, WITHOUT
#    WARRANTIES OR CONDITIONS OF ANY KIND, either express or implied. See the
#    License for the specific language governing permissions and limitations
#    under the License.

"""Nova base exception handling.

Includes decorator for re-raising Nova-type exceptions.

SHOULD include dedicated exception logging.

"""

from nova import log as logging


LOG = logging.getLogger('nova.exception')


class ProcessExecutionError(IOError):
    def __init__(self, stdout=None, stderr=None, exit_code=None, cmd=None,
                 description=None):
        if description is None:
            description = _('Unexpected error while running command.')
        if exit_code is None:
            exit_code = '-'
        message = _('%(description)s\nCommand: %(cmd)s\n'
                    'Exit code: %(exit_code)s\nStdout: %(stdout)r\n'
                    'Stderr: %(stderr)r') % locals()
        IOError.__init__(self, message)


class Error(Exception):
    def __init__(self, message=None):
        super(Error, self).__init__(message)


class ApiError(Error):
    def __init__(self, message='Unknown', code=None):
        self.msg = message
        self.code = code
        if code:
            outstr = '%s: %s' % (code, message)
        else:
            outstr = '%s' % message
        super(ApiError, self).__init__(outstr)


class BuildInProgress(Error):
    pass


class DBError(Error):
    """Wraps an implementation specific exception."""
    def __init__(self, inner_exception):
        self.inner_exception = inner_exception
        super(DBError, self).__init__(str(inner_exception))


def wrap_db_error(f):
    def _wrap(*args, **kwargs):
        try:
            return f(*args, **kwargs)
        except Exception, e:
            LOG.exception(_('DB exception wrapped.'))
            raise DBError(e)
    return _wrap
    _wrap.func_name = f.func_name


def wrap_exception(f):
    def _wrap(*args, **kw):
        try:
            return f(*args, **kw)
        except Exception, e:
            if not isinstance(e, Error):
                #exc_type, exc_value, exc_traceback = sys.exc_info()
                LOG.exception(_('Uncaught exception'))
                #logging.error(traceback.extract_stack(exc_traceback))
                raise Error(str(e))
            raise
    _wrap.func_name = f.func_name
    return _wrap


<<<<<<< HEAD
class MacAddress(Error):
    pass
=======
class NovaException(Exception):
    """Base Nova Exception

    To correctly use this class, inherit from it and define
    a 'message' property. That message will get printf'd
    with the keyword arguments provided to the constructor.

    """
    message = _("An unknown exception occurred.")

    def __init__(self, **kwargs):
        try:
            self._error_string = self.message % kwargs

        except Exception:
            # at least get the core message out if something happened
            self._error_string = self.message

    def __str__(self):
        return self._error_string


class NotAuthorized(NovaException):
    message = _("Not authorized.")

    def __init__(self, *args, **kwargs):
        super(NotFound, self).__init__(**kwargs)


class AdminRequired(NotAuthorized):
    message = _("User does not have admin privileges")


class Invalid(NovaException):
    message = _("Unacceptable parameters.")


class InvalidSignature(Invalid):
    message = _("Invalid signature %(signature)s for user %(user)s.")


class InvalidInput(Invalid):
    message = _("Invalid input received") + ": %(reason)s"


class InvalidInstanceType(Invalid):
    message = _("Invalid instance type %(instance_type)s.")


class InvalidPortRange(Invalid):
    message = _("Invalid port range %(from_port)s:%(to_port)s.")


class InvalidIpProtocol(Invalid):
    message = _("Invalid IP protocol %(protocol)s.")


class InvalidContentType(Invalid):
    message = _("Invalid content type %(content_type)s.")


class InstanceNotRunning(Invalid):
    message = _("Instance %(instance_id)s is not running.")


class InstanceNotSuspended(Invalid):
    message = _("Instance %(instance_id)s is not suspended.")


class InstanceNotInRescueMode(Invalid):
    message = _("Instance %(instance_id)s is not in rescue mode")


class InstanceSuspendFailure(Invalid):
    message = _("Failed to suspend instance") + ": %(reason)s"


class InstanceResumeFailure(Invalid):
    message = _("Failed to resume server") + ": %(reason)s."


class InstanceRebootFailure(Invalid):
    message = _("Failed to reboot instance") + ": %(reason)s"


class ServiceUnavailable(Invalid):
    message = _("Service is unavailable at this time.")


class VolumeServiceUnavailable(ServiceUnavailable):
    message = _("Volume service is unavailable at this time.")


class ComputeServiceUnavailable(ServiceUnavailable):
    message = _("Compute service is unavailable at this time.")


class UnableToMigrateToSelf(Invalid):
    message = _("Unable to migrate instance (%(instance_id)s) "
                "to current host (%(host)s).")


class SourceHostUnavailable(Invalid):
    message = _("Original compute host is unavailable at this time.")


class InvalidHypervisorType(Invalid):
    message = _("The supplied hypervisor type of is invalid.")


class DestinationHypervisorTooOld(Invalid):
    message = _("The instance requires a newer hypervisor version than "
                "has been provided.")


class InvalidDevicePath(Invalid):
    message = _("The supplied device path (%(path)s) is invalid.")


class InvalidCPUInfo(Invalid):
    message = _("Unacceptable CPU info") + ": %(reason)s"


class InvalidVLANTag(Invalid):
    message = _("VLAN tag is not appropriate for the port group "
                "%(bridge)s. Expected VLAN tag is %(tag)s, "
                "but the one associated with the port group is %(pgroup)s.")


class InvalidVLANPortGroup(Invalid):
    message = _("vSwitch which contains the port group %(bridge)s is "
                "not associated with the desired physical adapter. "
                "Expected vSwitch is %(expected)s, but the one associated "
                "is %(actual)s.")


class InvalidDiskFormat(Invalid):
    message = _("Disk format %(disk_format)s is not acceptable")


class ImageUnacceptable(Invalid):
    message = _("Image %(image_id)s is unacceptable") + ": %(reason)s"


class InstanceUnacceptable(Invalid):
    message = _("Instance %(instance_id)s is unacceptable") + ": %(reason)s"


class InvalidEc2Id(Invalid):
    message = _("Ec2 id %(ec2_id)s is unacceptable.")


class NotFound(NovaException):
    message = _("Resource could not be found.")

    def __init__(self, *args, **kwargs):
        super(NotFound, self).__init__(**kwargs)


class InstanceNotFound(NotFound):
    message = _("Instance %(instance_id)s could not be found.")


class VolumeNotFound(NotFound):
    message = _("Volume %(volume_id)s could not be found.")


class VolumeNotFoundForInstance(VolumeNotFound):
    message = _("Volume not found for instance %(instance_id)s.")


class ExportDeviceNotFoundForVolume(NotFound):
    message = _("No export device found for volume %(volume_id)s.")


class ISCSITargetNotFoundForVolume(NotFound):
    message = _("No target id found for volume %(volume_id)s.")


class DiskNotFound(NotFound):
    message = _("No disk at %(location)s")


class ImageNotFound(NotFound):
    message = _("Image %(image_id)s could not be found.")


class KernelNotFoundForImage(ImageNotFound):
    message = _("Kernel not found for image %(image_id)s.")


class RamdiskNotFoundForImage(ImageNotFound):
    message = _("Ramdisk not found for image %(image_id)s.")


class UserNotFound(NotFound):
    message = _("User %(user_id)s could not be found.")


class ProjectNotFound(NotFound):
    message = _("Project %(project_id)s could not be found.")


class ProjectMembershipNotFound(NotFound):
    message = _("User %(user_id)s is not a member of project %(project_id)s.")


class UserRoleNotFound(NotFound):
    message = _("Role %(role_id)s could not be found.")


class StorageRepositoryNotFound(NotFound):
    message = _("Cannot find SR to read/write VDI.")


class NetworkNotFound(NotFound):
    message = _("Network %(network_id)s could not be found.")


class NetworkNotFoundForBridge(NetworkNotFound):
    message = _("Network could not be found for bridge %(bridge)s")


class NetworkNotFoundForCidr(NetworkNotFound):
    message = _("Network could not be found with cidr %(cidr)s.")


class NetworkNotFoundForInstance(NetworkNotFound):
    message = _("Network could not be found for instance %(instance_id)s.")


class NoNetworksFound(NotFound):
    message = _("No networks defined.")


class DatastoreNotFound(NotFound):
    message = _("Could not find the datastore reference(s) which the VM uses.")


class NoFixedIpsFoundForInstance(NotFound):
    message = _("Instance %(instance_id)s has zero fixed ips.")


class FloatingIpNotFound(NotFound):
    message = _("Floating ip not found for fixed address %(fixed_ip)s.")


class NoFloatingIpsDefined(NotFound):
    message = _("Zero floating ips could be found.")


class NoFloatingIpsDefinedForHost(NoFloatingIpsDefined):
    message = _("Zero floating ips defined for host %(host)s.")


class NoFloatingIpsDefinedForInstance(NoFloatingIpsDefined):
    message = _("Zero floating ips defined for instance %(instance_id)s.")


class KeypairNotFound(NotFound):
    message = _("Keypair %(keypair_name)s not found for user %(user_id)s")


class CertificateNotFound(NotFound):
    message = _("Certificate %(certificate_id)s not found.")


class ServiceNotFound(NotFound):
    message = _("Service %(service_id)s could not be found.")


class HostNotFound(NotFound):
    message = _("Host %(host)s could not be found.")


class ComputeHostNotFound(HostNotFound):
    message = _("Compute host %(host)s could not be found.")


class HostBinaryNotFound(NotFound):
    message = _("Could not find binary %(binary)s on host %(host)s.")


class AuthTokenNotFound(NotFound):
    message = _("Auth token %(token)s could not be found.")


class AccessKeyNotFound(NotFound):
    message = _("Access Key %(access_key)s could not be found.")


class QuotaNotFound(NotFound):
    message = _("Quota could not be found")


class ProjectQuotaNotFound(QuotaNotFound):
    message = _("Quota for project %(project_id)s could not be found.")


class SecurityGroupNotFound(NotFound):
    message = _("Security group %(security_group_id)s not found.")


class SecurityGroupNotFoundForProject(SecurityGroupNotFound):
    message = _("Security group %(security_group_id)s not found "
                "for project %(project_id)s.")


class SecurityGroupNotFoundForRule(SecurityGroupNotFound):
    message = _("Security group with rule %(rule_id)s not found.")


class MigrationNotFound(NotFound):
    message = _("Migration %(migration_id)s could not be found.")


class MigrationNotFoundByStatus(MigrationNotFound):
    message = _("Migration not found for instance %(instance_id)s "
                "with status %(status)s.")


class ConsolePoolNotFound(NotFound):
    message = _("Console pool %(pool_id)s could not be found.")


class ConsolePoolNotFoundForHostType(NotFound):
    message = _("Console pool of type %(console_type)s "
                "for compute host %(compute_host)s "
                "on proxy host %(host)s not found.")


class ConsoleNotFound(NotFound):
    message = _("Console %(console_id)s could not be found.")


class ConsoleNotFoundForInstance(ConsoleNotFound):
    message = _("Console for instance %(instance_id)s could not be found.")


class ConsoleNotFoundInPoolForInstance(ConsoleNotFound):
    message = _("Console for instance %(instance_id)s "
                "in pool %(pool_id)s could not be found.")


class NoInstanceTypesFound(NotFound):
    message = _("Zero instance types found.")


class InstanceTypeNotFound(NotFound):
    message = _("Instance type %(instance_type_id)s could not be found.")


class InstanceTypeNotFoundByName(InstanceTypeNotFound):
    message = _("Instance type with name %(instance_type_name)s "
                "could not be found.")


class FlavorNotFound(NotFound):
    message = _("Flavor %(flavor_id)s could not be found.")


class ZoneNotFound(NotFound):
    message = _("Zone %(zone_id)s could not be found.")


class SchedulerHostFilterDriverNotFound(NotFound):
    message = _("Scheduler Host Filter Driver %(driver_name)s could"
                " not be found.")


class InstanceMetadataNotFound(NotFound):
    message = _("Instance %(instance_id)s has no metadata with "
                "key %(metadata_key)s.")


class LDAPObjectNotFound(NotFound):
    message = _("LDAP object could not be found")


class LDAPUserNotFound(LDAPObjectNotFound):
    message = _("LDAP user %(user_id)s could not be found.")


class LDAPGroupNotFound(LDAPObjectNotFound):
    message = _("LDAP group %(group_id)s could not be found.")


class LDAPGroupMembershipNotFound(NotFound):
    message = _("LDAP user %(user_id)s is not a member of group %(group_id)s.")


class FileNotFound(NotFound):
    message = _("File %(file_path)s could not be found.")


class NoFilesFound(NotFound):
    message = _("Zero files could be found.")


class SwitchNotFoundForNetworkAdapter(NotFound):
    message = _("Virtual switch associated with the "
                "network adapter %(adapter)s not found.")


class NetworkAdapterNotFound(NotFound):
    message = _("Network adapter %(adapter)s could not be found.")


class ClassNotFound(NotFound):
    message = _("Class %(class_name)s could not be found")


class NotAllowed(NovaException):
    message = _("Action not allowed.")


class GlobalRoleNotAllowed(NotAllowed):
    message = _("Unable to use global role %(role_id)s")


#TODO(bcwaldon): EOL this exception!
class Duplicate(NovaException):
    pass


class KeyPairExists(Duplicate):
    message = _("Key pair %(key_name)s already exists.")


class UserExists(Duplicate):
    message = _("User %(user)s already exists.")


class LDAPUserExists(UserExists):
    message = _("LDAP user %(user)s already exists.")


class LDAPGroupExists(Duplicate):
    message = _("LDAP group %(group)s already exists.")


class LDAPMembershipExists(Duplicate):
    message = _("User %(uid)s is already a member of "
                "the group %(group_dn)s")


class ProjectExists(Duplicate):
    message = _("Project %(project)s already exists.")


class InstanceExists(Duplicate):
    message = _("Instance %(name)s already exists.")


class MigrationError(NovaException):
    message = _("Migration error") + ": %(reason)s"
>>>>>>> 330b3feb
<|MERGE_RESOLUTION|>--- conflicted
+++ resolved
@@ -96,10 +96,10 @@
     return _wrap
 
 
-<<<<<<< HEAD
 class MacAddress(Error):
     pass
-=======
+
+
 class NovaException(Exception):
     """Base Nova Exception
 
@@ -343,8 +343,24 @@
     message = _("Instance %(instance_id)s has zero fixed ips.")
 
 
+class NoFixedIpsFoundForMacAddress(NotFound):
+    message = _("Mac Address %(mac_id)s has zero associated fixed ips.")
+
+
+class NoFixedIpFound(NotFound):
+    message = _("No fixed IP associated with address %(address)s.")
+
+
+class NoFixedIpsDefined(NotFound):
+    message = _("Zero fixed ips could be found.")
+
+
+class NoFixedIpsDefinedForHost(NotFound):
+    message = _("Zero fixed ips defined for host %(host)s.")
+
+
 class FloatingIpNotFound(NotFound):
-    message = _("Floating ip not found for fixed address %(fixed_ip)s.")
+    message = _("Floating ip not found for address %(address)s.")
 
 
 class NoFloatingIpsDefined(NotFound):
@@ -555,5 +571,4 @@
 
 
 class MigrationError(NovaException):
-    message = _("Migration error") + ": %(reason)s"
->>>>>>> 330b3feb
+    message = _("Migration error") + ": %(reason)s"