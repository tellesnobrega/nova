# vim: tabstop=4 shiftwidth=4 softtabstop=4

# Copyright 2010 United States Government as represented by the
# Administrator of the National Aeronautics and Space Administration.
# All Rights Reserved.
#
#    Licensed under the Apache License, Version 2.0 (the "License"); you may
#    not use this file except in compliance with the License. You may obtain
#    a copy of the License at
#
#         http://www.apache.org/licenses/LICENSE-2.0
#
#    Unless required by applicable law or agreed to in writing, software
#    distributed under the License is distributed on an "AS IS" BASIS, WITHOUT
#    WARRANTIES OR CONDITIONS OF ANY KIND, either express or implied. See the
#    License for the specific language governing permissions and limitations
#    under the License.

"""Nova base exception handling.

Includes decorator for re-raising Nova-type exceptions.

SHOULD include dedicated exception logging.

"""

from nova import log as logging


LOG = logging.getLogger('nova.exception')


class ProcessExecutionError(IOError):
    def __init__(self, stdout=None, stderr=None, exit_code=None, cmd=None,
                 description=None):
        if description is None:
            description = _('Unexpected error while running command.')
        if exit_code is None:
            exit_code = '-'
        message = _('%(description)s\nCommand: %(cmd)s\n'
                    'Exit code: %(exit_code)s\nStdout: %(stdout)r\n'
                    'Stderr: %(stderr)r') % locals()
        IOError.__init__(self, message)


class Error(Exception):
    def __init__(self, message=None):
        super(Error, self).__init__(message)


class ApiError(Error):
    def __init__(self, message='Unknown', code='ApiError'):
        self.message = message
        self.code = code
        super(ApiError, self).__init__('%s: %s' % (code, message))


class Duplicate(Error):
    pass


class NotAuthorized(Error):
    pass


class NotEmpty(Error):
    pass


class InvalidInputException(Error):
    pass


class InvalidContentType(Error):
    pass


class TimeoutException(Error):
    pass


class DBError(Error):
    """Wraps an implementation specific exception."""
    def __init__(self, inner_exception):
        self.inner_exception = inner_exception
        super(DBError, self).__init__(str(inner_exception))


def wrap_db_error(f):
    def _wrap(*args, **kwargs):
        try:
            return f(*args, **kwargs)
        except Exception, e:
            LOG.exception(_('DB exception wrapped.'))
            raise DBError(e)
    return _wrap
    _wrap.func_name = f.func_name


def wrap_exception(f):
    def _wrap(*args, **kw):
        try:
            return f(*args, **kw)
        except Exception, e:
            if not isinstance(e, Error):
                #exc_type, exc_value, exc_traceback = sys.exc_info()
                LOG.exception(_('Uncaught exception'))
                #logging.error(traceback.extract_stack(exc_traceback))
                raise Error(str(e))
            raise
    _wrap.func_name = f.func_name
    return _wrap


class NovaException(Exception):
    """Base Nova Exception

    To correctly use this class, inherit from it and define
    a 'message' property. That message will get printf'd
    with the keyword arguments provided to the constructor.

    """
    message = _("An unknown exception occurred.")

    def __init__(self, **kwargs):
        try:
            self._error_string = self.message % kwargs

        except Exception:
            # at least get the core message out if something happened
            self._error_string = self.message

    def __str__(self):
        return self._error_string


#TODO(bcwaldon): EOL this exception!
class Invalid(NovaException):
    pass


class InstanceNotRunning(Invalid):
    message = _("Instance %(instance_id)s is not running.")


class InstanceNotSuspended(Invalid):
    message = _("Instance %(instance_id)s is not suspended.")


<<<<<<< HEAD
class InstanceNotInRescueMode(Invalid):
    message = _("Instance %(instance_id)s is not in rescue mode")


=======
>>>>>>> 7e01d47e
class InstanceSuspendFailure(Invalid):
    message = _("Failed to suspend instance") + ": %(reason)s"


class InstanceResumeFailure(Invalid):
    message = _("Failed to resume server") + ": %(reason)s."


class InstanceRebootFailure(Invalid):
    message = _("Failed to reboot instance") + ": %(reason)s"


class ServiceUnavailable(Invalid):
    message = _("Service is unavailable at this time.")


class VolumeServiceUnavailable(ServiceUnavailable):
    message = _("Volume service is unavailable at this time.")


class ComputeServiceUnavailable(ServiceUnavailable):
    message = _("Compute service is unavailable at this time.")


class UnableToMigrateToSelf(Invalid):
    message = _("Unable to migrate instance (%(instance_id)s) "
                "to current host (%(host)s).")


class SourceHostUnavailable(Invalid):
    message = _("Original compute host is unavailable at this time.")


class InvalidHypervisorType(Invalid):
    message = _("The supplied hypervisor type of is invalid.")


class DestinationHypervisorTooOld(Invalid):
    message = _("The instance requires a newer hypervisor version than "
                "has been provided.")


class InvalidDevicePath(Invalid):
    message = _("The supplied device path (%(path)s) is invalid.")


class InvalidCPUInfo(Invalid):
    message = _("Unacceptable CPU info") + ": %(reason)s"


class InvalidVLANTag(Invalid):
    message = _("VLAN tag is not appropriate for the port group "
                "%(bridge)s. Expected VLAN tag is %(tag)s, "
                "but the one associated with the port group is %(pgroup)s.")


class InvalidVLANPortGroup(Invalid):
    message = _("vSwitch which contains the port group %(bridge)s is "
                "not associated with the desired physical adapter. "
                "Expected vSwitch is %(expected)s, but the one associated "
                "is %(actual)s.")


<<<<<<< HEAD
class InvalidDiskFormat(Invalid):
    message = _("Disk format %(disk_format)s is not acceptable")


class ImageUnacceptable(Invalid):
    message = _("Image %(image_id)s is unacceptable") + ": %(reason)s"


class InstanceUnacceptable(Invalid):
    message = _("Instance %(instance_id)s is unacceptable") + ": %(reason)s"


class NotFound(NovaException):
    message = _("Resource could not be found.")

    def __init__(self, *args, **kwargs):
        super(NotFound, self).__init__(**kwargs)


class InstanceNotFound(NotFound):
    message = _("Instance %(instance_id)s could not be found.")


class VolumeNotFound(NotFound):
    message = _("Volume %(volume_id)s could not be found.")


class VolumeNotFoundForInstance(VolumeNotFound):
    message = _("Volume not found for instance %(instance_id)s.")


class ExportDeviceNotFoundForVolume(NotFound):
    message = _("No export device found for volume %(volume_id)s.")


class ISCSITargetNotFoundForVolume(NotFound):
    message = _("No target id found for volume %(volume_id)s.")


class DiskNotFound(NotFound):
    message = _("No disk at %(location)s")


class ImageNotFound(NotFound):
    message = _("Image %(image_id)s could not be found.")


class KernelNotFoundForImage(ImageNotFound):
    message = _("Kernel not found for image %(image_id)s.")


class RamdiskNotFoundForImage(ImageNotFound):
    message = _("Ramdisk not found for image %(image_id)s.")


class UserNotFound(NotFound):
    message = _("User %(user_id)s could not be found.")


class ProjectNotFound(NotFound):
    message = _("Project %(project_id)s could not be found.")


class ProjectMembershipNotFound(NotFound):
    message = _("User %(user_id)s is not a member of project %(project_id)s.")


class UserRoleNotFound(NotFound):
    message = _("Role %(role_id)s could not be found.")


class StorageRepositoryNotFound(NotFound):
    message = _("Cannot find SR to read/write VDI.")


class NetworkNotFound(NotFound):
    message = _("Network %(network_id)s could not be found.")


class NetworkNotFoundForBridge(NetworkNotFound):
    message = _("Network could not be found for bridge %(bridge)s")


class NetworkNotFoundForCidr(NetworkNotFound):
    message = _("Network could not be found with cidr %(cidr)s.")


class NetworkNotFoundForInstance(NetworkNotFound):
    message = _("Network could not be found for instance %(instance_id)s.")


class NoNetworksFound(NotFound):
    message = _("No networks defined.")


class DatastoreNotFound(NotFound):
    message = _("Could not find the datastore reference(s) which the VM uses.")


class NoFixedIpsFoundForInstance(NotFound):
    message = _("Instance %(instance_id)s has zero fixed ips.")


class FloatingIpNotFound(NotFound):
    message = _("Floating ip not found for fixed address %(fixed_ip)s.")


class NoFloatingIpsDefined(NotFound):
    message = _("Zero floating ips could be found.")


class NoFloatingIpsDefinedForHost(NoFloatingIpsDefined):
    message = _("Zero floating ips defined for host %(host)s.")


class NoFloatingIpsDefinedForInstance(NoFloatingIpsDefined):
    message = _("Zero floating ips defined for instance %(instance_id)s.")


class KeypairNotFound(NotFound):
    message = _("Keypair %(keypair_name)s not found for user %(user_id)s")


class CertificateNotFound(NotFound):
    message = _("Certificate %(certificate_id)s not found.")


class ServiceNotFound(NotFound):
    message = _("Service %(service_id)s could not be found.")


class HostNotFound(NotFound):
    message = _("Host %(host)s could not be found.")


class ComputeHostNotFound(HostNotFound):
    message = _("Compute host %(host)s could not be found.")


class HostBinaryNotFound(NotFound):
    message = _("Could not find binary %(binary)s on host %(host)s.")


class AuthTokenNotFound(NotFound):
    message = _("Auth token %(token)s could not be found.")


class AccessKeyNotFound(NotFound):
    message = _("Access Key %(access_key)s could not be found.")


class QuotaNotFound(NotFound):
    message = _("Quota could not be found")


class ProjectQuotaNotFound(QuotaNotFound):
    message = _("Quota for project %(project_id)s could not be found.")


class SecurityGroupNotFound(NotFound):
    message = _("Security group %(security_group_id)s not found.")


class SecurityGroupNotFoundForProject(SecurityGroupNotFound):
    message = _("Security group %(security_group_id)s not found "
                "for project %(project_id)s.")


class SecurityGroupNotFoundForRule(SecurityGroupNotFound):
    message = _("Security group with rule %(rule_id)s not found.")


class MigrationNotFound(NotFound):
    message = _("Migration %(migration_id)s could not be found.")


class MigrationNotFoundByStatus(MigrationNotFound):
    message = _("Migration not found for instance %(instance_id)s "
                "with status %(status)s.")


class ConsolePoolNotFound(NotFound):
    message = _("Console pool %(pool_id)s could not be found.")


class ConsolePoolNotFoundForHostType(NotFound):
    message = _("Console pool of type %(console_type)s "
                "for compute host %(compute_host)s "
                "on proxy host %(host)s not found.")


class ConsoleNotFound(NotFound):
    message = _("Console %(console_id)s could not be found.")


class ConsoleNotFoundForInstance(ConsoleNotFound):
    message = _("Console for instance %(instance_id)s could not be found.")


class ConsoleNotFoundInPoolForInstance(ConsoleNotFound):
    message = _("Console for instance %(instance_id)s "
                "in pool %(pool_id)s could not be found.")


class NoInstanceTypesFound(NotFound):
    message = _("Zero instance types found.")


class InstanceTypeNotFound(NotFound):
    message = _("Instance type %(instance_type_id)s could not be found.")


class InstanceTypeNotFoundByName(InstanceTypeNotFound):
    message = _("Instance type with name %(instance_type_name)s "
                "could not be found.")


class FlavorNotFound(NotFound):
    message = _("Flavor %(flavor_id)s could not be found.")


class ZoneNotFound(NotFound):
    message = _("Zone %(zone_id)s could not be found.")


class InstanceMetadataNotFound(NotFound):
    message = _("Instance %(instance_id)s has no metadata with "
                "key %(metadata_key)s.")


class LDAPObjectNotFound(NotFound):
    message = _("LDAP object could not be found")


class LDAPUserNotFound(LDAPObjectNotFound):
    message = _("LDAP user %(user_id)s could not be found.")


class LDAPGroupNotFound(LDAPObjectNotFound):
    message = _("LDAP group %(group_id)s could not be found.")


class LDAPGroupMembershipNotFound(NotFound):
    message = _("LDAP user %(user_id)s is not a member of group %(group_id)s.")


class FileNotFound(NotFound):
    message = _("File %(file_path)s could not be found.")


class NoFilesFound(NotFound):
    message = _("Zero files could be found.")


class SwitchNotFoundForNetworkAdapter(NotFound):
    message = _("Virtual switch associated with the "
                "network adapter %(adapter)s not found.")


class NetworkAdapterNotFound(NotFound):
    message = _("Network adapter %(adapter)s could not be found.")


class ClassNotFound(NotFound):
    message = _("Class %(class_name)s could not be found")


class NotAllowed(NovaException):
    message = _("Action not allowed.")


class GlobalRoleNotAllowed(NotAllowed):
    message = _("Unable to use global role %(role_id)s")
=======
class ImageUnacceptable(Invalid):
    message = _("Image %(image_id)s is unacceptable") + ": %(reason)s"
>>>>>>> 7e01d47e
<|MERGE_RESOLUTION|>--- conflicted
+++ resolved
@@ -147,13 +147,10 @@
     message = _("Instance %(instance_id)s is not suspended.")
 
 
-<<<<<<< HEAD
 class InstanceNotInRescueMode(Invalid):
     message = _("Instance %(instance_id)s is not in rescue mode")
 
 
-=======
->>>>>>> 7e01d47e
 class InstanceSuspendFailure(Invalid):
     message = _("Failed to suspend instance") + ": %(reason)s"
 
@@ -217,7 +214,6 @@
                 "is %(actual)s.")
 
 
-<<<<<<< HEAD
 class InvalidDiskFormat(Invalid):
     message = _("Disk format %(disk_format)s is not acceptable")
 
@@ -490,8 +486,4 @@
 
 
 class GlobalRoleNotAllowed(NotAllowed):
-    message = _("Unable to use global role %(role_id)s")
-=======
-class ImageUnacceptable(Invalid):
-    message = _("Image %(image_id)s is unacceptable") + ": %(reason)s"
->>>>>>> 7e01d47e
+    message = _("Unable to use global role %(role_id)s")