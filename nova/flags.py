--- conflicted
+++ resolved
@@ -41,15 +41,9 @@
 DEFINE_string('s3_host', '127.0.0.1', 's3 host')
 #DEFINE_string('cloud_topic', 'cloud', 'the topic clouds listen on')
 DEFINE_string('compute_topic', 'compute', 'the topic compute nodes listen on')
-<<<<<<< HEAD
-DEFINE_string('storage_topic', 'storage', 'the topic storage nodes listen on')
-=======
 DEFINE_string('volume_topic', 'volume', 'the topic volume nodes listen on')
 DEFINE_string('network_topic', 'network', 'the topic network nodes listen on')
 
-DEFINE_bool('fake_libvirt', False,
-                  'whether to use a fake libvirt or not')
->>>>>>> f61b6298
 DEFINE_bool('verbose', False, 'show debug output')
 DEFINE_boolean('fake_rabbit', False, 'use a fake rabbit')
 DEFINE_bool('fake_network', False, 'should we use fake network devices and addresses')
