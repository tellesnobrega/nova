# Copyright (c) 2011 Openstack, LLC.
# All Rights Reserved.
#
#    Licensed under the Apache License, Version 2.0 (the "License"); you may
#    not use this file except in compliance with the License. You may obtain
#    a copy of the License at
#
#         http://www.apache.org/licenses/LICENSE-2.0
#
#    Unless required by applicable law or agreed to in writing, software
#    distributed under the License is distributed on an "AS IS" BASIS, WITHOUT
#    WARRANTIES OR CONDITIONS OF ANY KIND, either express or implied. See the
#    License for the specific language governing permissions and limitations
#    under the License.

"""
Handles all requests relating to schedulers.
"""

<<<<<<< HEAD
import webob
import functools

=======
>>>>>>> c77c080d
from novaclient import v1_1 as novaclient
from novaclient import exceptions as novaclient_exceptions

from nova import db
from nova import exception
from nova import flags
from nova import log as logging
from nova import rpc
from nova import utils

from eventlet import greenpool

FLAGS = flags.FLAGS
flags.DEFINE_bool('enable_zone_routing',
    False,
    'When True, routing to child zones will occur.')

LOG = logging.getLogger('nova.scheduler.api')


def _call_scheduler(method, context, params=None):
    """Generic handler for RPC calls to the scheduler.

    :param params: Optional dictionary of arguments to be passed to the
                   scheduler worker

    :retval: Result returned by scheduler worker
    """
    if not params:
        params = {}
    queue = FLAGS.scheduler_topic
    kwargs = {'method': method, 'args': params}
    return rpc.call(context, queue, kwargs)


def get_host_list(context):
    """Return a list of hosts associated with this zone."""
    return _call_scheduler('get_host_list', context)


def get_zone_list(context):
    """Return a list of zones assoicated with this zone."""
    items = _call_scheduler('get_zone_list', context)
    for item in items:
        item['api_url'] = item['api_url'].replace('\\/', '/')
    if not items:
        items = db.zone_get_all(context)
    return items


def zone_get(context, zone_id):
    return db.zone_get(context, zone_id)


def zone_delete(context, zone_id):
    return db.zone_delete(context, zone_id)


def zone_create(context, data):
    return db.zone_create(context, data)


def zone_update(context, zone_id, data):
    return db.zone_update(context, zone_id, data)


def get_zone_capabilities(context):
    """Returns a dict of key, value capabilities for this zone."""
    return _call_scheduler('get_zone_capabilities', context=context)


def select(context, specs=None):
    """Returns a list of hosts."""
    return _call_scheduler('select', context=context,
            params={"request_spec": specs})


def update_service_capabilities(context, service_name, host, capabilities):
    """Send an update to all the scheduler services informing them
       of the capabilities of this service."""
    kwargs = dict(method='update_service_capabilities',
                  args=dict(service_name=service_name, host=host,
                            capabilities=capabilities))
    return rpc.fanout_cast(context, 'scheduler', kwargs)


def call_zone_method(context, method_name, errors_to_ignore=None,
                     novaclient_collection_name='zones', zones=None,
                     *args, **kwargs):
    """Returns a list of (zone, call_result) objects."""
    if not isinstance(errors_to_ignore, (list, tuple)):
        # This will also handle the default None
        errors_to_ignore = [errors_to_ignore]

    pool = greenpool.GreenPool()
    results = []
    if zones is None:
        zones = db.zone_get_all(context)
    for zone in zones:
        try:
            # Do this on behalf of the user ...
            nova = novaclient.Client(zone.username, zone.password, None,
                    zone.api_url, region_name=zone.name,
                    token=context.auth_token)
            nova.authenticate()
        except novaclient_exceptions.BadRequest, e:
            url = zone.api_url
            name = zone.name
            LOG.warn(_("Authentication failed to zone "
                       "'%(name)s' URL=%(url)s: %(e)s") % locals())
            #TODO (dabo) - add logic for failure counts per zone,
            # with escalation after a given number of failures.
            continue
        novaclient_collection = getattr(nova, novaclient_collection_name)
        collection_method = getattr(novaclient_collection, method_name)

        def _error_trap(*args, **kwargs):
            try:
                return collection_method(*args, **kwargs)
            except Exception as e:
                if type(e) in errors_to_ignore:
                    return None
                raise

        res = pool.spawn(_error_trap, *args, **kwargs)
        results.append((zone, res))
    pool.waitall()
    return [(zone.id, res.wait()) for zone, res in results]


def child_zone_helper(context, zone_list, func):
    """Fire off a command to each zone in the list.
    The return is [novaclient return objects] from each child zone.
    For example, if you are calling server.pause(), the list will
    be whatever the response from server.pause() is. One entry
    per child zone called."""

    def _process(func, context, zone):
        """Worker stub for green thread pool. Give the worker
        an authenticated nova client and zone info."""
        try:
            nova = novaclient.Client(zone.username, zone.password, None,
                    zone.api_url, region_name=zone.name,
                    token=context.auth_token)
            nova.authenticate()
        except novaclient_exceptions.BadRequest, e:
            url = zone.api_url
            LOG.warn(_("Failed request to zone; URL=%(url)s: %(e)s")
                    % locals())
            # This is being returned instead of raised, so that when
            # results are processed in unmarshal_result() after the
            # greenpool.imap completes, the exception can be raised
            # there if no other zones had a response.
            return exception.ZoneRequestError()
        else:
            try:
                answer = func(nova, zone)
                return answer
            except Exception, e:
                return e

    green_pool = greenpool.GreenPool()
    return [result for result in green_pool.imap(
                    functools.partial(_process, func, context), zone_list)]


def _issue_novaclient_command(nova, zone, collection,
        method_name, *args, **kwargs):
    """Use novaclient to issue command to a single child zone.
       One of these will be run in parallel for each child zone.
    """
    manager = getattr(nova, collection)

    # NOTE(comstud): This is not ideal, but we have to do this based on
    # how novaclient is implemented right now.
    # 'find' is special cased as novaclient requires kwargs for it to
    # filter on a 'get_all'.
    # Every other method first needs to do a 'get' on the first argument
    # passed, which should be a UUID.  If it's 'get' itself that we want,
    # we just return the result.  Otherwise, we next call the real method
    # that's wanted... passing other arguments that may or may not exist.
    if method_name in ['find', 'findall']:
        try:
            return getattr(manager, method_name)(**kwargs)
        except novaclient_exceptions.NotFound:
            url = zone.api_url
            LOG.debug(_("%(collection)s.%(method_name)s didn't find "
                    "anything matching '%(kwargs)s' on '%(url)s'" %
                    locals()))
            return None

    args = list(args)
    # pop off the UUID to look up
    item = args.pop(0)
    try:
        result = manager.get(item)
    except novaclient_exceptions.NotFound, e:
        url = zone.api_url
        LOG.debug(_("%(collection)s '%(item)s' not found on '%(url)s'" %
                                                locals()))
        raise e

    if method_name.lower() != 'get':
        # if we're doing something other than 'get', call it passing args.
        result = getattr(result, method_name)(*args, **kwargs)
    return result


def wrap_novaclient_function(f, collection, method_name, *args, **kwargs):
    """Appends collection, method_name and arguments to the incoming
    (nova, zone) call from child_zone_helper."""
    def inner(nova, zone):
        return f(nova, zone, collection, method_name, *args, **kwargs)

    return inner


class RedirectResult(exception.Error):
    """Used to the HTTP API know that these results are pre-cooked
    and they can be returned to the caller directly."""
    def __init__(self, results):
        self.results = results
        super(RedirectResult, self).__init__(
               message=_("Uncaught Zone redirection exception"))


class reroute_compute(object):
    """
    reroute_compute is responsible for trying to lookup a resource in the
    current zone and if it's not found there, delegating the call to the
    child zones.

    Since reroute_compute will be making 'cross-zone' calls, the ID for the
    object must come in as a UUID-- if we receive an integer ID, we bail.

    The steps involved are:

        1. Validate that item_id is UUID like

        2. Lookup item by UUID in the zone local database

        3. If the item was found, then extract integer ID, and pass that to
           the wrapped method. (This ensures that zone-local code can
           continue to use integer IDs).

        4. If the item was not found, we delegate the call to a child zone
           using the UUID.
    """
    def __init__(self, method_name):
        self.method_name = method_name

    def _route_to_child_zones(self, context, collection, item_uuid):
        if not FLAGS.enable_zone_routing:
            raise exception.InstanceNotFound(instance_id=item_uuid)

        self.item_uuid = item_uuid

        zones = db.zone_get_all(context)
        if not zones:
            raise exception.InstanceNotFound(instance_id=item_uuid)

        # Ask the children to provide an answer ...
        LOG.debug(_("Asking child zones ..."))
        result = self._call_child_zones(context, zones,
                    wrap_novaclient_function(_issue_novaclient_command,
                           collection, self.method_name, item_uuid))
        # Scrub the results and raise another exception
        # so the API layers can bail out gracefully ...
        raise RedirectResult(self.unmarshall_result(result))

    def __call__(self, f):
        def wrapped_f(*args, **kwargs):
            collection, context, item_id_or_uuid = \
                            self.get_collection_context_and_id(args, kwargs)

            attempt_reroute = False
            if utils.is_uuid_like(item_id_or_uuid):
                item_uuid = item_id_or_uuid
                try:
                    instance = db.instance_get_by_uuid(context, item_uuid)
                except exception.InstanceNotFound, e:
                    # NOTE(sirp): since a UUID was passed in, we can attempt
                    # to reroute to a child zone
                    attempt_reroute = True
                    LOG.debug(_("Instance %(item_uuid)s not found "
                                        "locally: '%(e)s'" % locals()))
                else:
                    # NOTE(sirp): since we're not re-routing in this case, and
                    # we we were passed a UUID, we need to replace that UUID
                    # with an integer ID in the argument list so that the
                    # zone-local code can continue to use integer IDs.
                    item_id = instance['id']
                    args = list(args)      # needs to be mutable to replace
                    self.replace_uuid_with_id(args, kwargs, item_id)

            if attempt_reroute:
                return self._route_to_child_zones(context, collection,
                        item_uuid)
            else:
                return f(*args, **kwargs)

        return wrapped_f

    def _call_child_zones(self, context, zones, function):
        """Ask the child zones to perform this operation.
        Broken out for testing."""
        return child_zone_helper(context, zones, function)

    def get_collection_context_and_id(self, args, kwargs):
        """Returns a tuple of (novaclient collection name, security
           context and resource id. Derived class should override this."""
        context = kwargs.get('context', None)
        instance_id = kwargs.get('instance_id', None)
        if len(args) > 0 and not context:
            context = args[1]
        if len(args) > 1 and not instance_id:
            instance_id = args[2]
        return ("servers", context, instance_id)

    @staticmethod
    def replace_uuid_with_id(args, kwargs, replacement_id):
        """
        Extracts the UUID parameter from the arg or kwarg list and replaces
        it with an integer ID.
        """
        if 'instance_id' in kwargs:
            kwargs['instance_id'] = replacement_id
        elif len(args) > 1:
            args.pop(2)
            args.insert(2, replacement_id)

    def unmarshall_result(self, zone_responses):
        """Result is a list of responses from each child zone.
        Each decorator derivation is responsible to turning this
        into a format expected by the calling method. For
        example, this one is expected to return a single Server
        dict {'server':{k:v}}. Others may return a list of them, like
        {'servers':[{k,v}]}"""
        reduced_response = []
        found_exception = None
        for zone_response in zone_responses:
            if not zone_response:
                continue
            if isinstance(zone_response, BaseException):
                found_exception = zone_response
                continue

            server = zone_response.__dict__

            for k in server.keys():
                if k[0] == '_' or k == 'manager':
                    del server[k]

            reduced_response.append(dict(server=server))

        # Boil the responses down to a single response.
        #
        # If we get a happy response use that, ignore all the
        # complaint repsonses ...
        if reduced_response:
            return reduced_response[0]  # first for now.
        elif found_exception:
            return found_exception

        # Some operations, like delete(), don't send back any results
        # on success. We'll do the same.
        return None


def redirect_handler(f):
    def new_f(*args, **kwargs):
        try:
            return f(*args, **kwargs)
        except RedirectResult, e:
            # Remember: exceptions are returned, not thrown, in the decorator.
            # At this point it's safe to throw it.
            if isinstance(e.results, BaseException):
                raise e.results
            return e.results
    return new_f<|MERGE_RESOLUTION|>--- conflicted
+++ resolved
@@ -17,12 +17,8 @@
 Handles all requests relating to schedulers.
 """
 
-<<<<<<< HEAD
-import webob
 import functools
 
-=======
->>>>>>> c77c080d
 from novaclient import v1_1 as novaclient
 from novaclient import exceptions as novaclient_exceptions
 
