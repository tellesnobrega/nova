# vim: tabstop=4 shiftwidth=4 softtabstop=4

# Copyright 2010 United States Government as represented by the
# Administrator of the National Aeronautics and Space Administration.
# All Rights Reserved.
#
#    Licensed under the Apache License, Version 2.0 (the "License"); you may
#    not use this file except in compliance with the License. You may obtain
#    a copy of the License at
#
#         http://www.apache.org/licenses/LICENSE-2.0
#
#    Unless required by applicable law or agreed to in writing, software
#    distributed under the License is distributed on an "AS IS" BASIS, WITHOUT
#    WARRANTIES OR CONDITIONS OF ANY KIND, either express or implied. See the
#    License for the specific language governing permissions and limitations
#    under the License.

"""
Generic Node baseclass for all workers that run on hosts
"""

import inspect
import logging
import os

from twisted.internet import defer
from twisted.internet import task
from twisted.application import service

from nova import context
from nova import db
from nova import exception
from nova import flags
from nova import rpc
from nova import utils


FLAGS = flags.FLAGS
flags.DEFINE_integer('report_interval', 10,
                     'seconds between nodes reporting state to datastore',
                     lower_bound=1)

flags.DEFINE_integer('periodic_interval', 60,
                     'seconds between running periodic tasks',
                     lower_bound=1)


class Service(object, service.Service):
    """Base class for workers that run on hosts."""

    def __init__(self, host, binary, topic, manager, *args, **kwargs):
        self.host = host
        self.binary = binary
        self.topic = topic
        self.manager_class_name = manager
        super(Service, self).__init__(*args, **kwargs)
        self.saved_args, self.saved_kwargs = args, kwargs


    def startService(self):  # pylint: disable-msg C0103
        manager_class = utils.import_class(self.manager_class_name)
        self.manager = manager_class(host=self.host, *self.saved_args,
                                                     **self.saved_kwargs)
        self.manager.init_host()
        self.model_disconnected = False
<<<<<<< HEAD
        super(Service, self).__init__(*args, **kwargs)
        ctxt = context.get_admin_context()
=======
>>>>>>> 134b846d
        try:
            service_ref = db.service_get_by_args(ctxt,
                                                 self.host,
                                                 self.binary)
            self.service_id = service_ref['id']
        except exception.NotFound:
            self._create_service_ref(ctxt)


    def _create_service_ref(self, context):
        service_ref = db.service_create(context,
                                        {'host': self.host,
                                         'binary': self.binary,
                                         'topic': self.topic,
                                         'report_count': 0})
        self.service_id = service_ref['id']

    def __getattr__(self, key):
        try:
            return super(Service, self).__getattr__(key)
        except AttributeError:
            return getattr(self.manager, key)

    @classmethod
    def create(cls,
               host=None,
               binary=None,
               topic=None,
               manager=None,
               report_interval=None,
               periodic_interval=None):
        """Instantiates class and passes back application object.

        Args:
            host, defaults to FLAGS.host
            binary, defaults to basename of executable
            topic, defaults to bin_name - "nova-" part
            manager, defaults to FLAGS.<topic>_manager
            report_interval, defaults to FLAGS.report_interval
            periodic_interval, defaults to FLAGS.periodic_interval
        """
        if not host:
            host = FLAGS.host
        if not binary:
            binary = os.path.basename(inspect.stack()[-1][1])
        if not topic:
            topic = binary.rpartition("nova-")[2]
        if not manager:
            manager = FLAGS.get('%s_manager' % topic, None)
        if not report_interval:
            report_interval = FLAGS.report_interval
        if not periodic_interval:
            periodic_interval = FLAGS.periodic_interval
        logging.warn("Starting %s node", topic)
        service_obj = cls(host, binary, topic, manager)
        conn = rpc.Connection.instance()
        consumer_all = rpc.AdapterConsumer(
                connection=conn,
                topic=topic,
                proxy=service_obj)
        consumer_node = rpc.AdapterConsumer(
                connection=conn,
                topic='%s.%s' % (topic, host),
                proxy=service_obj)

        consumer_all.attach_to_twisted()
        consumer_node.attach_to_twisted()

        pulse = task.LoopingCall(service_obj.report_state)
        pulse.start(interval=report_interval, now=False)

        pulse = task.LoopingCall(service_obj.periodic_tasks)
        pulse.start(interval=periodic_interval, now=False)

        # This is the parent service that twistd will be looking for when it
        # parses this file, return it so that we can get it into globals.
        application = service.Application(binary)
        service_obj.setServiceParent(application)
        return application

    def kill(self):
        """Destroy the service object in the datastore"""
        try:
            db.service_destroy(context.get_admin_context(), self.service_id)
        except exception.NotFound:
            logging.warn("Service killed that has no database entry")

    @defer.inlineCallbacks
    def periodic_tasks(self):
        """Tasks to be run at a periodic interval"""
        yield self.manager.periodic_tasks(context.get_admin_context())

    @defer.inlineCallbacks
    def report_state(self):
        """Update the state of this service in the datastore."""
        ctxt = context.get_admin_context()
        try:
            try:
                service_ref = db.service_get(ctxt, self.service_id)
            except exception.NotFound:
                logging.debug("The service database object disappeared, "
                              "Recreating it.")
                self._create_service_ref(ctxt)
                service_ref = db.service_get(ctxt, self.service_id)

            db.service_update(ctxt,
                             self.service_id,
                             {'report_count': service_ref['report_count'] + 1})

            # TODO(termie): make this pattern be more elegant.
            if getattr(self, "model_disconnected", False):
                self.model_disconnected = False
                logging.error("Recovered model server connection!")

        # TODO(vish): this should probably only catch connection errors
        except Exception:  # pylint: disable-msg=W0702
            if not getattr(self, "model_disconnected", False):
                self.model_disconnected = True
                logging.exception("model server went away")
        yield<|MERGE_RESOLUTION|>--- conflicted
+++ resolved
@@ -64,11 +64,7 @@
                                                      **self.saved_kwargs)
         self.manager.init_host()
         self.model_disconnected = False
-<<<<<<< HEAD
-        super(Service, self).__init__(*args, **kwargs)
         ctxt = context.get_admin_context()
-=======
->>>>>>> 134b846d
         try:
             service_ref = db.service_get_by_args(ctxt,
                                                  self.host,
