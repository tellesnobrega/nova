--- conflicted
+++ resolved
@@ -209,13 +209,8 @@
             # for instance in reservations[res_id]:
             for instance in reservations[reservations.keys()[0]]:
                 instance_id = instance['instance_id']
-<<<<<<< HEAD
                 LOG.debug(_("Terminating instance %s"), instance_id)
-                rv = yield self.compute.terminate_instance(instance_id)
-=======
-                logging.debug("Terminating instance %s" % instance_id)
                 rv = self.compute.terminate_instance(instance_id)
->>>>>>> e33102d2
 
     def test_instance_update_state(self):
         def instance(num):
