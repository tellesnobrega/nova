# vim: tabstop=4 shiftwidth=4 softtabstop=4

# Copyright 2010 United States Government as represented by the
# Administrator of the National Aeronautics and Space Administration.
# All Rights Reserved.
# Copyright (c) 2010 Citrix Systems, Inc.
#
#    Licensed under the Apache License, Version 2.0 (the "License"); you may
#    not use this file except in compliance with the License. You may obtain
#    a copy of the License at
#
#         http://www.apache.org/licenses/LICENSE-2.0
#
#    Unless required by applicable law or agreed to in writing, software
#    distributed under the License is distributed on an "AS IS" BASIS, WITHOUT
#    WARRANTIES OR CONDITIONS OF ANY KIND, either express or implied. See the
#    License for the specific language governing permissions and limitations
#    under the License.

"""
A connection to a hypervisor through libvirt.

Supports KVM, LXC, QEMU, UML, and XEN.

**Related Flags**

:libvirt_type:  Libvirt domain type.  Can be kvm, qemu, uml, xen
                (default: kvm).
:libvirt_uri:  Override for the default libvirt URI (depends on libvirt_type).
:libvirt_xml_template:  Libvirt XML Template.
:rescue_image_id:  Rescue ami image (default: ami-rescue).
:rescue_kernel_id:  Rescue aki image (default: aki-rescue).
:rescue_ramdisk_id:  Rescue ari image (default: ari-rescue).
:injected_network_template:  Template file for injected network
:allow_project_net_traffic:  Whether to allow in project network traffic

"""

import multiprocessing
import os
import random
import shutil
import subprocess
import sys
import tempfile
import time
import uuid
from xml.dom import minidom
from xml.etree import ElementTree

from eventlet import greenthread
from eventlet import tpool

import IPy

from nova import context
from nova import db
from nova import exception
from nova import flags
from nova import log as logging
from nova import utils
from nova import vnc
from nova.auth import manager
from nova.compute import instance_types
from nova.compute import power_state
from nova.virt import disk
from nova.virt import driver
from nova.virt import images

libvirt = None
libxml2 = None
Template = None

LOG = logging.getLogger('nova.virt.libvirt_conn')

FLAGS = flags.FLAGS
flags.DECLARE('live_migration_retry_count', 'nova.compute.manager')
# TODO(vish): These flags should probably go into a shared location
flags.DEFINE_string('rescue_image_id', 'ami-rescue', 'Rescue ami image')
flags.DEFINE_string('rescue_kernel_id', 'aki-rescue', 'Rescue aki image')
flags.DEFINE_string('rescue_ramdisk_id', 'ari-rescue', 'Rescue ari image')

flags.DEFINE_string('libvirt_xml_template',
                    utils.abspath('virt/libvirt.xml.template'),
                    'Libvirt XML Template')
flags.DEFINE_string('libvirt_type',
                    'kvm',
                    'Libvirt domain type (valid options are: '
                    'kvm, lxc, qemu, uml, xen)')
flags.DEFINE_string('libvirt_uri',
                    '',
                    'Override the default libvirt URI (which is dependent'
                    ' on libvirt_type)')
flags.DEFINE_bool('allow_project_net_traffic',
                  True,
                  'Whether to allow in project network traffic')
flags.DEFINE_bool('use_cow_images',
                  True,
                  'Whether to use cow images')
flags.DEFINE_string('ajaxterm_portrange',
                    '10000-12000',
                    'Range of ports that ajaxterm should randomly try to bind')
flags.DEFINE_string('firewall_driver',
                    'nova.virt.libvirt_conn.IptablesFirewallDriver',
                    'Firewall driver (defaults to iptables)')
flags.DEFINE_string('cpuinfo_xml_template',
                    utils.abspath('virt/cpuinfo.xml.template'),
                    'CpuInfo XML Template (Used only live migration now)')
flags.DEFINE_string('live_migration_uri',
                    "qemu+tcp://%s/system",
                    'Define protocol used by live_migration feature')
flags.DEFINE_string('live_migration_flag',
                    "VIR_MIGRATE_UNDEFINE_SOURCE, VIR_MIGRATE_PEER2PEER",
                    'Define live migration behavior.')
flags.DEFINE_integer('live_migration_bandwidth', 0,
                    'Define live migration behavior')
flags.DEFINE_string('qemu_img', 'qemu-img',
                    'binary to use for qemu-img commands')
flags.DEFINE_bool('start_guests_on_host_boot', False,
                  'Whether to restart guests when the host reboots')


def get_connection(read_only):
    # These are loaded late so that there's no need to install these
    # libraries when not using libvirt.
    # Cheetah is separate because the unit tests want to load Cheetah,
    # but not libvirt.
    global libvirt
    global libxml2
    if libvirt is None:
        libvirt = __import__('libvirt')
    if libxml2 is None:
        libxml2 = __import__('libxml2')
    _late_load_cheetah()
    return LibvirtConnection(read_only)


def _late_load_cheetah():
    global Template
    if Template is None:
        t = __import__('Cheetah.Template', globals(), locals(),
                       ['Template'], -1)
        Template = t.Template


def _get_net_and_mask(cidr):
    net = IPy.IP(cidr)
    return str(net.net()), str(net.netmask())


def _get_net_and_prefixlen(cidr):
    net = IPy.IP(cidr)
    return str(net.net()), str(net.prefixlen())


def _get_ip_version(cidr):
        net = IPy.IP(cidr)
        return int(net.version())


def _get_network_info(instance):
    # TODO(adiantum) If we will keep this function
    # we should cache network_info
    admin_context = context.get_admin_context()

    ip_addresses = db.fixed_ip_get_all_by_instance(admin_context,
                                                   instance['id'])

    networks = db.network_get_all_by_instance(admin_context,
                                              instance['id'])
    network_info = []

    for network in networks:
        network_ips = [ip for ip in ip_addresses
                       if ip['network_id'] == network['id']]

        def ip_dict(ip):
            return {
                'ip': ip['address'],
                'netmask': network['netmask'],
                'enabled': '1'}

        def ip6_dict():
            prefix = network['cidr_v6']
            mac = instance['mac_address']
            return  {
                'ip': utils.to_global_ipv6(prefix, mac),
                'netmask': network['netmask_v6'],
                'enabled': '1'}

        mapping = {
            'label': network['label'],
            'gateway': network['gateway'],
            'mac': instance['mac_address'],
            'dns': [network['dns']],
            'ips': [ip_dict(ip) for ip in network_ips]}

        if FLAGS.use_ipv6:
            mapping['ip6s'] = [ip6_dict()]
            mapping['gateway6'] = network['gateway_v6']

        network_info.append((network, mapping))
    return network_info


class LibvirtConnection(driver.ComputeDriver):

    def __init__(self, read_only):
        super(LibvirtConnection, self).__init__()
        self.libvirt_uri = self.get_uri()

        self.libvirt_xml = open(FLAGS.libvirt_xml_template).read()
        self.cpuinfo_xml = open(FLAGS.cpuinfo_xml_template).read()
        self._wrapped_conn = None
        self.read_only = read_only

        fw_class = utils.import_class(FLAGS.firewall_driver)
        self.firewall_driver = fw_class(get_connection=self._get_connection)

    def init_host(self, host):
        # Adopt existing VM's running here
        ctxt = context.get_admin_context()
        for instance in db.instance_get_all_by_host(ctxt, host):
            try:
                LOG.debug(_('Checking state of %s'), instance['name'])
                state = self.get_info(instance['name'])['state']
            except exception.NotFound:
                state = power_state.SHUTOFF

            LOG.debug(_('Current state of %(name)s was %(state)s.'),
                          {'name': instance['name'], 'state': state})
            db.instance_set_state(ctxt, instance['id'], state)

            # NOTE(justinsb): We no longer delete SHUTOFF instances,
            # the user may want to power them back on

            if state != power_state.RUNNING:
                continue
            self.firewall_driver.prepare_instance_filter(instance)
            self.firewall_driver.apply_instance_filter(instance)

    def _get_connection(self):
        if not self._wrapped_conn or not self._test_connection():
            LOG.debug(_('Connecting to libvirt: %s'), self.libvirt_uri)
            self._wrapped_conn = self._connect(self.libvirt_uri,
                                               self.read_only)
        return self._wrapped_conn
    _conn = property(_get_connection)

    def _test_connection(self):
        try:
            self._wrapped_conn.getInfo()
            return True
        except libvirt.libvirtError as e:
            if e.get_error_code() == libvirt.VIR_ERR_SYSTEM_ERROR and \
               e.get_error_domain() == libvirt.VIR_FROM_REMOTE:
                LOG.debug(_('Connection to libvirt broke'))
                return False
            raise

    def get_uri(self):
        if FLAGS.libvirt_type == 'uml':
            uri = FLAGS.libvirt_uri or 'uml:///system'
        elif FLAGS.libvirt_type == 'xen':
            uri = FLAGS.libvirt_uri or 'xen:///'
        elif FLAGS.libvirt_type == 'lxc':
            uri = FLAGS.libvirt_uri or 'lxc:///'
        else:
            uri = FLAGS.libvirt_uri or 'qemu:///system'
        return uri

    def _connect(self, uri, read_only):
        auth = [[libvirt.VIR_CRED_AUTHNAME, libvirt.VIR_CRED_NOECHOPROMPT],
                'root',
                None]

        if read_only:
            return libvirt.openReadOnly(uri)
        else:
            return libvirt.openAuth(uri, auth, 0)

    def list_instances(self):
        return [self._conn.lookupByID(x).name()
                for x in self._conn.listDomainsID()]

    def _map_to_instance_info(self, domain):
        """Gets info from a virsh domain object into an InstanceInfo"""

        # domain.info() returns a list of:
        #    state:       one of the state values (virDomainState)
        #    maxMemory:   the maximum memory used by the domain
        #    memory:      the current amount of memory used by the domain
        #    nbVirtCPU:   the number of virtual CPU
        #    puTime:      the time used by the domain in nanoseconds

        (state, _max_mem, _mem, _num_cpu, _cpu_time) = domain.info()
        name = domain.name()

        return driver.InstanceInfo(name, state)

    def list_instances_detail(self):
        infos = []
        for domain_id in self._conn.listDomainsID():
            domain = self._conn.lookupByID(domain_id)
            info = self._map_to_instance_info(domain)
            infos.append(info)
        return infos

    def destroy(self, instance, cleanup=True):
        instance_name = instance['name']

        # TODO(justinsb): Refactor all lookupByName calls for error-handling
        try:
            virt_dom = self._conn.lookupByName(instance_name)
        except libvirt.libvirtError as e:
            errcode = e.get_error_code()
            if errcode == libvirt.VIR_ERR_NO_DOMAIN:
                virt_dom = None
            else:
                LOG.warning(_("Error from libvirt during lookup of "
                              "%(instance_name)s. Code=%(errcode)s "
                              "Error=%(e)s") %
                            locals())
                raise

        # If the instance is already terminated, we're still happy
        # Otherwise, destroy it
        if virt_dom is not None:
            try:
                virt_dom.destroy()
            except libvirt.libvirtError as e:
                is_okay = False
                errcode = e.get_error_code()
                if errcode == libvirt.VIR_ERR_OPERATION_INVALID:
                    # If the instance if already shut off, we get this:
                    # Code=55 Error=Requested operation is not valid:
                    # domain is not running
                    (state, _max_mem, _mem, _cpus, _t) = virt_dom.info()
                    if state == power_state.SHUTOFF:
                        is_okay = True

                if not is_okay:
                    LOG.warning(_("Error from libvirt during destroy of "
                                  "%(instance_name)s. Code=%(errcode)s "
                                  "Error=%(e)s") %
                                locals())
                    raise

            try:
                # NOTE(justinsb): We remove the domain definition. We probably
                # would do better to keep it if cleanup=False (e.g. volumes?)
                # (e.g. #2 - not losing machines on failure)
                virt_dom.undefine()
            except libvirt.libvirtError as e:
                errcode = e.get_error_code()
                LOG.warning(_("Error from libvirt during undefine of "
                              "%(instance_name)s. Code=%(errcode)s "
                              "Error=%(e)s") %
                            locals())
                raise

        # We'll save this for when we do shutdown,
        # instead of destroy - but destroy returns immediately
        timer = utils.LoopingCall(f=None)

        while True:
            try:
                state = self.get_info(instance['name'])['state']
                db.instance_set_state(context.get_admin_context(),
                                      instance['id'], state)
                if state == power_state.SHUTOFF:
                    break

                # Let's not hammer on the DB
                time.sleep(1)
            except Exception as ex:
                msg = _("Error encountered when destroying instance '%(id)s': "
                        "%(ex)s") % {"id": instance["id"], "ex": ex}
                LOG.debug(msg)
                db.instance_set_state(context.get_admin_context(),
                                      instance['id'],
                                      power_state.SHUTOFF)
                break

        self.firewall_driver.unfilter_instance(instance)

        if cleanup:
            self._cleanup(instance)

        return True

    def _cleanup(self, instance):
        target = os.path.join(FLAGS.instances_path, instance['name'])
        instance_name = instance['name']
        LOG.info(_('instance %(instance_name)s: deleting instance files'
                ' %(target)s') % locals())
        if FLAGS.libvirt_type == 'lxc':
            disk.destroy_container(target, instance, nbd=FLAGS.use_cow_images)
        if os.path.exists(target):
            shutil.rmtree(target)

    @exception.wrap_exception
    def attach_volume(self, instance_name, device_path, mountpoint):
        virt_dom = self._conn.lookupByName(instance_name)
        mount_device = mountpoint.rpartition("/")[2]
        if device_path.startswith('/dev/'):
            xml = """<disk type='block'>
                         <driver name='qemu' type='raw'/>
                         <source dev='%s'/>
                         <target dev='%s' bus='virtio'/>
                     </disk>""" % (device_path, mount_device)
        elif ':' in device_path:
            (protocol, name) = device_path.split(':')
            xml = """<disk type='network'>
                         <driver name='qemu' type='raw'/>
                         <source protocol='%s' name='%s'/>
                         <target dev='%s' bus='virtio'/>
                     </disk>""" % (protocol,
                                   name,
                                   mount_device)
        else:
            raise exception.Invalid(_("Invalid device path %s") % device_path)

        virt_dom.attachDevice(xml)

    def _get_disk_xml(self, xml, device):
        """Returns the xml for the disk mounted at device"""
        try:
            doc = libxml2.parseDoc(xml)
        except:
            return None
        ctx = doc.xpathNewContext()
        try:
            ret = ctx.xpathEval('/domain/devices/disk')
            for node in ret:
                for child in node.children:
                    if child.name == 'target':
                        if child.prop('dev') == device:
                            return str(node)
        finally:
            if ctx is not None:
                ctx.xpathFreeContext()
            if doc is not None:
                doc.freeDoc()

    @exception.wrap_exception
    def detach_volume(self, instance_name, mountpoint):
        virt_dom = self._conn.lookupByName(instance_name)
        mount_device = mountpoint.rpartition("/")[2]
        xml = self._get_disk_xml(virt_dom.XMLDesc(0), mount_device)
        if not xml:
            raise exception.NotFound(_("No disk at %s") % mount_device)
        virt_dom.detachDevice(xml)

    @exception.wrap_exception
    def snapshot(self, instance, image_id):
        """Create snapshot from a running VM instance.

        This command only works with qemu 0.14+, the qemu_img flag is
        provided so that a locally compiled binary of qemu-img can be used
        to support this command.

        """
        image_service = utils.import_object(FLAGS.image_service)
        virt_dom = self._conn.lookupByName(instance['name'])
        elevated = context.get_admin_context()

        base = image_service.show(elevated, instance['image_id'])

        metadata = {'disk_format': base['disk_format'],
                    'container_format': base['container_format'],
                    'is_public': False,
                    'name': '%s.%s' % (base['name'], image_id),
                    'properties': {'architecture': base['architecture'],
                                   'kernel_id': instance['kernel_id'],
                                   'image_location': 'snapshot',
                                   'image_state': 'available',
                                   'owner_id': instance['project_id'],
                                   'ramdisk_id': instance['ramdisk_id'],
                                   }
                    }

        # Make the snapshot
        snapshot_name = uuid.uuid4().hex
        snapshot_xml = """
        <domainsnapshot>
            <name>%s</name>
        </domainsnapshot>
        """ % snapshot_name
        snapshot_ptr = virt_dom.snapshotCreateXML(snapshot_xml, 0)

        # Find the disk
        xml_desc = virt_dom.XMLDesc(0)
        domain = ElementTree.fromstring(xml_desc)
        source = domain.find('devices/disk/source')
        disk_path = source.get('file')

        # Export the snapshot to a raw image
        temp_dir = tempfile.mkdtemp()
        out_path = os.path.join(temp_dir, snapshot_name)
        qemu_img_cmd = (FLAGS.qemu_img,
                        'convert',
                        '-f',
                        'qcow2',
                        '-O',
                        'raw',
                        '-s',
                        snapshot_name,
                        disk_path,
                        out_path)
        utils.execute(*qemu_img_cmd)

        # Upload that image to the image service
        with open(out_path) as image_file:
            image_service.update(elevated,
                                 image_id,
                                 metadata,
                                 image_file)

        # Clean up
        shutil.rmtree(temp_dir)

    @exception.wrap_exception
    def reboot(self, instance):
        self.destroy(instance, False)
        xml = self.to_xml(instance)
        self.firewall_driver.setup_basic_filtering(instance)
        self.firewall_driver.prepare_instance_filter(instance)
        self._create_new_domain(xml)
        self.firewall_driver.apply_instance_filter(instance)

        timer = utils.LoopingCall(f=None)

        def _wait_for_reboot():
            try:
                state = self.get_info(instance['name'])['state']
                db.instance_set_state(context.get_admin_context(),
                                      instance['id'], state)
                if state == power_state.RUNNING:
                    LOG.debug(_('instance %s: rebooted'), instance['name'])
                    timer.stop()
            except Exception, exn:
                LOG.exception(_('_wait_for_reboot failed: %s'), exn)
                db.instance_set_state(context.get_admin_context(),
                                      instance['id'],
                                      power_state.SHUTDOWN)
                timer.stop()

        timer.f = _wait_for_reboot
        return timer.start(interval=0.5, now=True)

    @exception.wrap_exception
    def pause(self, instance, callback):
        raise exception.ApiError("pause not supported for libvirt.")

    @exception.wrap_exception
    def unpause(self, instance, callback):
        raise exception.ApiError("unpause not supported for libvirt.")

    @exception.wrap_exception
    def suspend(self, instance, callback):
        raise exception.ApiError("suspend not supported for libvirt")

    @exception.wrap_exception
    def resume(self, instance, callback):
        raise exception.ApiError("resume not supported for libvirt")

    @exception.wrap_exception
    def rescue(self, instance, callback=None):
        self.destroy(instance, False)

        xml = self.to_xml(instance, rescue=True)
        rescue_images = {'image_id': FLAGS.rescue_image_id,
                         'kernel_id': FLAGS.rescue_kernel_id,
                         'ramdisk_id': FLAGS.rescue_ramdisk_id}
        self._create_image(instance, xml, '.rescue', rescue_images)
        self._create_new_domain(xml)

        timer = utils.LoopingCall(f=None)

        def _wait_for_rescue():
            try:
                state = self.get_info(instance['name'])['state']
                db.instance_set_state(None, instance['id'], state)
                if state == power_state.RUNNING:
                    LOG.debug(_('instance %s: rescued'), instance['name'])
                    timer.stop()
            except Exception, exn:
                LOG.exception(_('_wait_for_rescue failed: %s'), exn)
                db.instance_set_state(None,
                                      instance['id'],
                                      power_state.SHUTDOWN)
                timer.stop()

        timer.f = _wait_for_rescue
        return timer.start(interval=0.5, now=True)

    @exception.wrap_exception
    def unrescue(self, instance, callback=None):
        # NOTE(vish): Because reboot destroys and recreates an instance using
        #             the normal xml file, we can just call reboot here
        self.reboot(instance)

    @exception.wrap_exception
    def poll_rescued_instances(self, timeout):
        pass

    # NOTE(ilyaalekseyev): Implementation like in multinics
    # for xenapi(tr3buchet)
    @exception.wrap_exception
    def spawn(self, instance, network_info=None):
<<<<<<< HEAD
        xml = self.to_xml(instance, network_info)

=======
        xml = self.to_xml(instance, False, network_info)
        db.instance_set_state(context.get_admin_context(),
                              instance['id'],
                              power_state.NOSTATE,
                              'launching')
>>>>>>> 1a814ba5
        self.firewall_driver.setup_basic_filtering(instance, network_info)
        self.firewall_driver.prepare_instance_filter(instance, network_info)

        self._create_image(instance, xml, network_info)
        domain = self._create_new_domain(xml)
        LOG.debug(_("instance %s: is running"), instance['name'])
        self.firewall_driver.apply_instance_filter(instance)

        if FLAGS.start_guests_on_host_boot:
            LOG.debug(_("instance %s: setting autostart ON") %
                      instance['name'])
            domain.setAutostart(1)

        timer = utils.LoopingCall(f=None)

        def _wait_for_boot():
            try:
                state = self.get_info(instance['name'])['state']
                db.instance_set_state(context.get_admin_context(),
                                      instance['id'], state)
                if state == power_state.RUNNING:
                    LOG.debug(_('instance %s: booted'), instance['name'])
                    timer.stop()
            except:
                LOG.exception(_('instance %s: failed to boot'),
                              instance['name'])
                db.instance_set_state(context.get_admin_context(),
                                      instance['id'],
                                      power_state.SHUTDOWN)
                timer.stop()

        timer.f = _wait_for_boot
        return timer.start(interval=0.5, now=True)

    def _flush_xen_console(self, virsh_output):
        LOG.info(_('virsh said: %r'), virsh_output)
        virsh_output = virsh_output[0].strip()

        if virsh_output.startswith('/dev/'):
            LOG.info(_("cool, it's a device"))
            out, err = utils.execute('sudo', 'dd',
                                     "if=%s" % virsh_output,
                                     'iflag=nonblock',
                                     check_exit_code=False)
            return out
        else:
            return ''

    def _append_to_file(self, data, fpath):
        LOG.info(_('data: %(data)r, fpath: %(fpath)r') % locals())
        fp = open(fpath, 'a+')
        fp.write(data)
        return fpath

    def _dump_file(self, fpath):
        fp = open(fpath, 'r+')
        contents = fp.read()
        LOG.info(_('Contents of file %(fpath)s: %(contents)r') % locals())
        return contents

    @exception.wrap_exception
    def get_console_output(self, instance):
        console_log = os.path.join(FLAGS.instances_path, instance['name'],
                                   'console.log')

        utils.execute('sudo', 'chown', os.getuid(), console_log)

        if FLAGS.libvirt_type == 'xen':
            # Xen is special
            virsh_output = utils.execute('virsh', 'ttyconsole',
                                         instance['name'])
            data = self._flush_xen_console(virsh_output)
            fpath = self._append_to_file(data, console_log)
        elif FLAGS.libvirt_type == 'lxc':
            # LXC is also special
            LOG.info(_("Unable to read LXC console"))
        else:
            fpath = console_log

        return self._dump_file(fpath)

    @exception.wrap_exception
    def get_ajax_console(self, instance):
        def get_open_port():
            start_port, end_port = FLAGS.ajaxterm_portrange.split("-")
            for i in xrange(0, 100):  # don't loop forever
                port = random.randint(int(start_port), int(end_port))
                # netcat will exit with 0 only if the port is in use,
                # so a nonzero return value implies it is unused
                cmd = 'netcat', '0.0.0.0', port, '-w', '1'
                try:
                    stdout, stderr = utils.execute(*cmd, process_input='')
                except exception.ProcessExecutionError:
                    return port
            raise Exception(_('Unable to find an open port'))

        def get_pty_for_instance(instance_name):
            virt_dom = self._conn.lookupByName(instance_name)
            xml = virt_dom.XMLDesc(0)
            dom = minidom.parseString(xml)

            for serial in dom.getElementsByTagName('serial'):
                if serial.getAttribute('type') == 'pty':
                    source = serial.getElementsByTagName('source')[0]
                    return source.getAttribute('path')

        port = get_open_port()
        token = str(uuid.uuid4())
        host = instance['host']

        ajaxterm_cmd = 'sudo socat - %s' \
                       % get_pty_for_instance(instance['name'])

        cmd = '%s/tools/ajaxterm/ajaxterm.py --command "%s" -t %s -p %s' \
              % (utils.novadir(), ajaxterm_cmd, token, port)

        subprocess.Popen(cmd, shell=True)
        return {'token': token, 'host': host, 'port': port}

    @exception.wrap_exception
    def get_vnc_console(self, instance):
        def get_vnc_port_for_instance(instance_name):
            virt_dom = self._conn.lookupByName(instance_name)
            xml = virt_dom.XMLDesc(0)
            # TODO: use etree instead of minidom
            dom = minidom.parseString(xml)

            for graphic in dom.getElementsByTagName('graphics'):
                if graphic.getAttribute('type') == 'vnc':
                    return graphic.getAttribute('port')

        port = get_vnc_port_for_instance(instance['name'])
        token = str(uuid.uuid4())
        host = instance['host']

        return {'token': token, 'host': host, 'port': port}

    @staticmethod
    def _cache_image(fn, target, fname, cow=False, *args, **kwargs):
        """Wrapper for a method that creates an image that caches the image.

        This wrapper will save the image into a common store and create a
        copy for use by the hypervisor.

        The underlying method should specify a kwarg of target representing
        where the image will be saved.

        fname is used as the filename of the base image.  The filename needs
        to be unique to a given image.

        If cow is True, it will make a CoW image instead of a copy.
        """
        if not os.path.exists(target):
            base_dir = os.path.join(FLAGS.instances_path, '_base')
            if not os.path.exists(base_dir):
                os.mkdir(base_dir)
            base = os.path.join(base_dir, fname)

            @utils.synchronized(fname)
            def call_if_not_exists(base, fn, *args, **kwargs):
                if not os.path.exists(base):
                    fn(target=base, *args, **kwargs)

            call_if_not_exists(base, fn, *args, **kwargs)

            if cow:
                utils.execute('qemu-img', 'create', '-f', 'qcow2', '-o',
                              'cluster_size=2M,backing_file=%s' % base,
                              target)
            else:
                utils.execute('cp', base, target)

    def _fetch_image(self, target, image_id, user, project, size=None):
        """Grab image and optionally attempt to resize it"""
        images.fetch(image_id, target, user, project)
        if size:
            disk.extend(target, size)

    def _create_local(self, target, local_gb):
        """Create a blank image of specified size"""
        utils.execute('truncate', target, '-s', "%dG" % local_gb)
        # TODO(vish): should we format disk by default?

    def _create_image(self, inst, libvirt_xml, suffix='', disk_images=None,
                        network_info=None):
        if not network_info:
            network_info = _get_network_info(inst)

        if not suffix:
            suffix = ''

        # syntactic nicety
        def basepath(fname='', suffix=suffix):
            return os.path.join(FLAGS.instances_path,
                                inst['name'],
                                fname + suffix)

        # ensure directories exist and are writable
        utils.execute('mkdir', '-p', basepath(suffix=''))

        LOG.info(_('instance %s: Creating image'), inst['name'])
        f = open(basepath('libvirt.xml'), 'w')
        f.write(libvirt_xml)
        f.close()

        if FLAGS.libvirt_type == 'lxc':
            container_dir = '%s/rootfs' % basepath(suffix='')
            utils.execute('mkdir', '-p', container_dir)

        # NOTE(vish): No need add the suffix to console.log
        os.close(os.open(basepath('console.log', ''),
                         os.O_CREAT | os.O_WRONLY, 0660))

        user = manager.AuthManager().get_user(inst['user_id'])
        project = manager.AuthManager().get_project(inst['project_id'])

        if not disk_images:
            disk_images = {'image_id': inst['image_id'],
                           'kernel_id': inst['kernel_id'],
                           'ramdisk_id': inst['ramdisk_id']}

        if disk_images['kernel_id']:
            fname = '%08x' % int(disk_images['kernel_id'])
            self._cache_image(fn=self._fetch_image,
                              target=basepath('kernel'),
                              fname=fname,
                              image_id=disk_images['kernel_id'],
                              user=user,
                              project=project)
            if disk_images['ramdisk_id']:
                fname = '%08x' % int(disk_images['ramdisk_id'])
                self._cache_image(fn=self._fetch_image,
                                  target=basepath('ramdisk'),
                                  fname=fname,
                                  image_id=disk_images['ramdisk_id'],
                                  user=user,
                                  project=project)

        root_fname = '%08x' % int(disk_images['image_id'])
        size = FLAGS.minimum_root_size

        inst_type_id = inst['instance_type_id']
        inst_type = instance_types.get_instance_type(inst_type_id)
        if inst_type['name'] == 'm1.tiny' or suffix == '.rescue':
            size = None
            root_fname += "_sm"

        self._cache_image(fn=self._fetch_image,
                          target=basepath('disk'),
                          fname=root_fname,
                          cow=FLAGS.use_cow_images,
                          image_id=disk_images['image_id'],
                          user=user,
                          project=project,
                          size=size)

        if inst_type['local_gb']:
            self._cache_image(fn=self._create_local,
                              target=basepath('disk.local'),
                              fname="local_%s" % inst_type['local_gb'],
                              cow=FLAGS.use_cow_images,
                              local_gb=inst_type['local_gb'])

        # For now, we assume that if we're not using a kernel, we're using a
        # partitioned disk image where the target partition is the first
        # partition
        target_partition = None
        if not inst['kernel_id']:
            target_partition = "1"

        if FLAGS.libvirt_type == 'lxc':
            target_partition = None

        if inst['key_data']:
            key = str(inst['key_data'])
        else:
            key = None
        net = None

        nets = []
        ifc_template = open(FLAGS.injected_network_template).read()
        ifc_num = -1
        have_injected_networks = False
        admin_context = context.get_admin_context()
        for (network_ref, mapping) in network_info:
            ifc_num += 1

            if not network_ref['injected']:
                continue

            have_injected_networks = True
            address = mapping['ips'][0]['ip']
            address_v6 = None
            if FLAGS.use_ipv6:
                address_v6 = mapping['ip6s'][0]['ip']
            net_info = {'name': 'eth%d' % ifc_num,
                   'address': address,
                   'netmask': network_ref['netmask'],
                   'gateway': network_ref['gateway'],
                   'broadcast': network_ref['broadcast'],
                   'dns': network_ref['dns'],
                   'address_v6': address_v6,
                   'gateway_v6': network_ref['gateway_v6'],
                   'netmask_v6': network_ref['netmask_v6']}
            nets.append(net_info)

        if have_injected_networks:
            net = str(Template(ifc_template,
                               searchList=[{'interfaces': nets,
                                            'use_ipv6': FLAGS.use_ipv6}]))

        if key or net:
            inst_name = inst['name']
            img_id = inst.image_id
            if key:
                LOG.info(_('instance %(inst_name)s: injecting key into'
                        ' image %(img_id)s') % locals())
            if net:
                LOG.info(_('instance %(inst_name)s: injecting net into'
                        ' image %(img_id)s') % locals())
            try:
                disk.inject_data(basepath('disk'), key, net,
                                 partition=target_partition,
                                 nbd=FLAGS.use_cow_images)

                if FLAGS.libvirt_type == 'lxc':
                    disk.setup_container(basepath('disk'),
                                        container_dir=container_dir,
                                        nbd=FLAGS.use_cow_images)
            except Exception as e:
                # This could be a windows image, or a vmdk format disk
                LOG.warn(_('instance %(inst_name)s: ignoring error injecting'
                        ' data into image %(img_id)s (%(e)s)') % locals())

        if FLAGS.libvirt_type == 'uml':
            utils.execute('sudo', 'chown', 'root', basepath('disk'))

    def _get_nic_for_xml(self, network, mapping):
        # Assume that the gateway also acts as the dhcp server.
        dhcp_server = network['gateway']
        gateway_v6 = network['gateway_v6']
        mac_id = mapping['mac'].replace(':', '')

        if FLAGS.allow_project_net_traffic:
            if FLAGS.use_ipv6:
                net, mask = _get_net_and_mask(network['cidr'])
                net_v6, prefixlen_v6 = _get_net_and_prefixlen(
                                           network['cidr_v6'])
                extra_params = ("<parameter name=\"PROJNET\" "
                            "value=\"%s\" />\n"
                            "<parameter name=\"PROJMASK\" "
                            "value=\"%s\" />\n"
                            "<parameter name=\"PROJNETV6\" "
                            "value=\"%s\" />\n"
                            "<parameter name=\"PROJMASKV6\" "
                            "value=\"%s\" />\n") % \
                              (net, mask, net_v6, prefixlen_v6)
            else:
                net, mask = _get_net_and_mask(network['cidr'])
                extra_params = ("<parameter name=\"PROJNET\" "
                            "value=\"%s\" />\n"
                            "<parameter name=\"PROJMASK\" "
                            "value=\"%s\" />\n") % \
                              (net, mask)
        else:
            extra_params = "\n"

        result = {
            'id': mac_id,
            'bridge_name': network['bridge'],
            'mac_address': mapping['mac'],
            'ip_address': mapping['ips'][0]['ip'],
            'dhcp_server': dhcp_server,
            'extra_params': extra_params,
        }

        if gateway_v6:
            result['gateway_v6'] = gateway_v6 + "/128"

        return result

    def to_xml(self, instance, rescue=False, network_info=None):
        # TODO(termie): cache?
        LOG.debug(_('instance %s: starting toXML method'), instance['name'])

        # TODO(adiantum) remove network_info creation code
        # when multinics will be completed
        if not network_info:
            network_info = _get_network_info(instance)

        nics = []
        for (network, mapping) in network_info:
            nics.append(self._get_nic_for_xml(network,
                                              mapping))
        # FIXME(vish): stick this in db
        inst_type_id = instance['instance_type_id']
        inst_type = instance_types.get_instance_type(inst_type_id)

        if FLAGS.use_cow_images:
            driver_type = 'qcow2'
        else:
            driver_type = 'raw'

        xml_info = {'type': FLAGS.libvirt_type,
                    'name': instance['name'],
                    'basepath': os.path.join(FLAGS.instances_path,
                                             instance['name']),
                    'memory_kb': inst_type['memory_mb'] * 1024,
                    'vcpus': inst_type['vcpus'],
                    'rescue': rescue,
                    'local': inst_type['local_gb'],
                    'driver_type': driver_type,
                    'nics': nics}

        if FLAGS.vnc_enabled:
            if FLAGS.libvirt_type != 'lxc':
                xml_info['vncserver_host'] = FLAGS.vncserver_host
        if not rescue:
            if instance['kernel_id']:
                xml_info['kernel'] = xml_info['basepath'] + "/kernel"

            if instance['ramdisk_id']:
                xml_info['ramdisk'] = xml_info['basepath'] + "/ramdisk"

            xml_info['disk'] = xml_info['basepath'] + "/disk"

        xml = str(Template(self.libvirt_xml, searchList=[xml_info]))
        LOG.debug(_('instance %s: finished toXML method'),
                        instance['name'])
        return xml

    def get_info(self, instance_name):
        # NOTE(justinsb): When libvirt isn't running / can't connect, we get:
        # libvir: Remote error : unable to connect to
        #  '/var/run/libvirt/libvirt-sock', libvirtd may need to be started:
        #  No such file or directory
        try:
            virt_dom = self._conn.lookupByName(instance_name)
        except libvirt.libvirtError as e:
            errcode = e.get_error_code()
            if errcode == libvirt.VIR_ERR_NO_DOMAIN:
                raise exception.NotFound(_("Instance %s not found")
                                         % instance_name)
            LOG.warning(_("Error from libvirt during lookup. "
                          "Code=%(errcode)s Error=%(e)s") %
                        locals())
            raise

        (state, max_mem, mem, num_cpu, cpu_time) = virt_dom.info()
        return {'state': state,
                'max_mem': max_mem,
                'mem': mem,
                'num_cpu': num_cpu,
                'cpu_time': cpu_time}

    def _create_new_domain(self, xml, persistent=True, launch_flags=0):
        # NOTE(justinsb): libvirt has two types of domain:
        # * a transient domain disappears when the guest is shutdown
        # or the host is rebooted.
        # * a permanent domain is not automatically deleted
        # NOTE(justinsb): Even for ephemeral instances, transient seems risky

        if persistent:
            # To create a persistent domain, first define it, then launch it.
            domain = self._conn.defineXML(xml)

            domain.createWithFlags(launch_flags)
        else:
            # createXML call creates a transient domain
            domain = self._conn.createXML(xml, launch_flags)

        return domain

    def get_diagnostics(self, instance_name):
        raise exception.ApiError(_("diagnostics are not supported "
                                   "for libvirt"))

    def get_disks(self, instance_name):
        """
        Note that this function takes an instance name, not an Instance, so
        that it can be called by monitor.

        Returns a list of all block devices for this domain.
        """
        domain = self._conn.lookupByName(instance_name)
        # TODO(devcamcar): Replace libxml2 with etree.
        xml = domain.XMLDesc(0)
        doc = None

        try:
            doc = libxml2.parseDoc(xml)
        except:
            return []

        ctx = doc.xpathNewContext()
        disks = []

        try:
            ret = ctx.xpathEval('/domain/devices/disk')

            for node in ret:
                devdst = None

                for child in node.children:
                    if child.name == 'target':
                        devdst = child.prop('dev')

                if devdst is None:
                    continue

                disks.append(devdst)
        finally:
            if ctx is not None:
                ctx.xpathFreeContext()
            if doc is not None:
                doc.freeDoc()

        return disks

    def get_interfaces(self, instance_name):
        """
        Note that this function takes an instance name, not an Instance, so
        that it can be called by monitor.

        Returns a list of all network interfaces for this instance.
        """
        domain = self._conn.lookupByName(instance_name)
        # TODO(devcamcar): Replace libxml2 with etree.
        xml = domain.XMLDesc(0)
        doc = None

        try:
            doc = libxml2.parseDoc(xml)
        except:
            return []

        ctx = doc.xpathNewContext()
        interfaces = []

        try:
            ret = ctx.xpathEval('/domain/devices/interface')

            for node in ret:
                devdst = None

                for child in node.children:
                    if child.name == 'target':
                        devdst = child.prop('dev')

                if devdst is None:
                    continue

                interfaces.append(devdst)
        finally:
            if ctx is not None:
                ctx.xpathFreeContext()
            if doc is not None:
                doc.freeDoc()

        return interfaces

    def get_vcpu_total(self):
        """Get vcpu number of physical computer.

        :returns: the number of cpu core.

        """

        # On certain platforms, this will raise a NotImplementedError.
        try:
            return multiprocessing.cpu_count()
        except NotImplementedError:
            LOG.warn(_("Cannot get the number of cpu, because this "
                       "function is not implemented for this platform. "
                       "This error can be safely ignored for now."))
            return 0

    def get_memory_mb_total(self):
        """Get the total memory size(MB) of physical computer.

        :returns: the total amount of memory(MB).

        """

        if sys.platform.upper() != 'LINUX2':
            return 0

        meminfo = open('/proc/meminfo').read().split()
        idx = meminfo.index('MemTotal:')
        # transforming kb to mb.
        return int(meminfo[idx + 1]) / 1024

    def get_local_gb_total(self):
        """Get the total hdd size(GB) of physical computer.

        :returns:
            The total amount of HDD(GB).
            Note that this value shows a partition where
            NOVA-INST-DIR/instances mounts.

        """

        hddinfo = os.statvfs(FLAGS.instances_path)
        return hddinfo.f_frsize * hddinfo.f_blocks / 1024 / 1024 / 1024

    def get_vcpu_used(self):
        """ Get vcpu usage number of physical computer.

        :returns: The total number of vcpu that currently used.

        """

        total = 0
        for dom_id in self._conn.listDomainsID():
            dom = self._conn.lookupByID(dom_id)
            total += len(dom.vcpus()[1])
        return total

    def get_memory_mb_used(self):
        """Get the free memory size(MB) of physical computer.

        :returns: the total usage of memory(MB).

        """

        if sys.platform.upper() != 'LINUX2':
            return 0

        m = open('/proc/meminfo').read().split()
        idx1 = m.index('MemFree:')
        idx2 = m.index('Buffers:')
        idx3 = m.index('Cached:')
        avail = (int(m[idx1 + 1]) + int(m[idx2 + 1]) + int(m[idx3 + 1])) / 1024
        return  self.get_memory_mb_total() - avail

    def get_local_gb_used(self):
        """Get the free hdd size(GB) of physical computer.

        :returns:
           The total usage of HDD(GB).
           Note that this value shows a partition where
           NOVA-INST-DIR/instances mounts.

        """

        hddinfo = os.statvfs(FLAGS.instances_path)
        avail = hddinfo.f_frsize * hddinfo.f_bavail / 1024 / 1024 / 1024
        return self.get_local_gb_total() - avail

    def get_hypervisor_type(self):
        """Get hypervisor type.

        :returns: hypervisor type (ex. qemu)

        """

        return self._conn.getType()

    def get_hypervisor_version(self):
        """Get hypervisor version.

        :returns: hypervisor version (ex. 12003)

        """

        # NOTE(justinsb): getVersion moved between libvirt versions
        # Trying to do be compatible with older versions is a lost cause
        # But ... we can at least give the user a nice message
        method = getattr(self._conn, 'getVersion', None)
        if method is None:
            raise exception.Error(_("libvirt version is too old"
                                    " (does not support getVersion)"))
            # NOTE(justinsb): If we wanted to get the version, we could:
            # method = getattr(libvirt, 'getVersion', None)
            # NOTE(justinsb): This would then rely on a proper version check

        return method()

    def get_cpu_info(self):
        """Get cpuinfo information.

        Obtains cpu feature from virConnect.getCapabilities,
        and returns as a json string.

        :return: see above description

        """

        xml = self._conn.getCapabilities()
        xml = libxml2.parseDoc(xml)
        nodes = xml.xpathEval('//host/cpu')
        if len(nodes) != 1:
            raise exception.Invalid(_("Invalid xml. '<cpu>' must be 1,"
                                      "but %d\n") % len(nodes)
                                      + xml.serialize())

        cpu_info = dict()

        arch_nodes = xml.xpathEval('//host/cpu/arch')
        if arch_nodes:
            cpu_info['arch'] = arch_nodes[0].getContent()

        model_nodes = xml.xpathEval('//host/cpu/model')
        if model_nodes:
            cpu_info['model'] = model_nodes[0].getContent()

        vendor_nodes = xml.xpathEval('//host/cpu/vendor')
        if vendor_nodes:
            cpu_info['vendor'] = vendor_nodes[0].getContent()

        topology_nodes = xml.xpathEval('//host/cpu/topology')
        topology = dict()
        if topology_nodes:
            topology_node = topology_nodes[0].get_properties()
            while topology_node:
                name = topology_node.get_name()
                topology[name] = topology_node.getContent()
                topology_node = topology_node.get_next()

            keys = ['cores', 'sockets', 'threads']
            tkeys = topology.keys()
            if set(tkeys) != set(keys):
                ks = ', '.join(keys)
                raise exception.Invalid(_("Invalid xml: topology"
                                          "(%(topology)s) must have "
                                          "%(ks)s") % locals())

        feature_nodes = xml.xpathEval('//host/cpu/feature')
        features = list()
        for nodes in feature_nodes:
            features.append(nodes.get_properties().getContent())

        cpu_info['topology'] = topology
        cpu_info['features'] = features
        return utils.dumps(cpu_info)

    def block_stats(self, instance_name, disk):
        """
        Note that this function takes an instance name, not an Instance, so
        that it can be called by monitor.
        """
        domain = self._conn.lookupByName(instance_name)
        return domain.blockStats(disk)

    def interface_stats(self, instance_name, interface):
        """
        Note that this function takes an instance name, not an Instance, so
        that it can be called by monitor.
        """
        domain = self._conn.lookupByName(instance_name)
        return domain.interfaceStats(interface)

    def get_console_pool_info(self, console_type):
        #TODO(mdragon): console proxy should be implemented for libvirt,
        #               in case someone wants to use it with kvm or
        #               such. For now return fake data.
        return  {'address': '127.0.0.1',
                 'username': 'fakeuser',
                 'password': 'fakepassword'}

    def refresh_security_group_rules(self, security_group_id):
        self.firewall_driver.refresh_security_group_rules(security_group_id)

    def refresh_security_group_members(self, security_group_id):
        self.firewall_driver.refresh_security_group_members(security_group_id)

    def update_available_resource(self, ctxt, host):
        """Updates compute manager resource info on ComputeNode table.

        This method is called when nova-coompute launches, and
        whenever admin executes "nova-manage service update_resource".

        :param ctxt: security context
        :param host: hostname that compute manager is currently running

        """

        try:
            service_ref = db.service_get_all_compute_by_host(ctxt, host)[0]
        except exception.NotFound:
            raise exception.Invalid(_("Cannot update compute manager "
                                      "specific info, because no service "
                                      "record was found."))

        # Updating host information
        dic = {'vcpus': self.get_vcpu_total(),
               'memory_mb': self.get_memory_mb_total(),
               'local_gb': self.get_local_gb_total(),
               'vcpus_used': self.get_vcpu_used(),
               'memory_mb_used': self.get_memory_mb_used(),
               'local_gb_used': self.get_local_gb_used(),
               'hypervisor_type': self.get_hypervisor_type(),
               'hypervisor_version': self.get_hypervisor_version(),
               'cpu_info': self.get_cpu_info()}

        compute_node_ref = service_ref['compute_node']
        if not compute_node_ref:
            LOG.info(_('Compute_service record created for %s ') % host)
            dic['service_id'] = service_ref['id']
            db.compute_node_create(ctxt, dic)
        else:
            LOG.info(_('Compute_service record updated for %s ') % host)
            db.compute_node_update(ctxt, compute_node_ref[0]['id'], dic)

    def compare_cpu(self, cpu_info):
        """Checks the host cpu is compatible to a cpu given by xml.

        "xml" must be a part of libvirt.openReadonly().getCapabilities().
        return values follows by virCPUCompareResult.
        if 0 > return value, do live migration.
        'http://libvirt.org/html/libvirt-libvirt.html#virCPUCompareResult'

        :param cpu_info: json string that shows cpu feature(see get_cpu_info())
        :returns:
            None. if given cpu info is not compatible to this server,
            raise exception.

        """

        LOG.info(_('Instance launched has CPU info:\n%s') % cpu_info)
        dic = utils.loads(cpu_info)
        xml = str(Template(self.cpuinfo_xml, searchList=dic))
        LOG.info(_('to xml...\n:%s ' % xml))

        u = "http://libvirt.org/html/libvirt-libvirt.html#virCPUCompareResult"
        m = _("CPU doesn't have compatibility.\n\n%(ret)s\n\nRefer to %(u)s")
        # unknown character exists in xml, then libvirt complains
        try:
            ret = self._conn.compareCPU(xml, 0)
        except libvirt.libvirtError, e:
            ret = e.message
            LOG.error(m % locals())
            raise

        if ret <= 0:
            raise exception.Invalid(m % locals())

        return

    def ensure_filtering_rules_for_instance(self, instance_ref,
                                            time=None):
        """Setting up filtering rules and waiting for its completion.

        To migrate an instance, filtering rules to hypervisors
        and firewalls are inevitable on destination host.
        ( Waiting only for filterling rules to hypervisor,
        since filtering rules to firewall rules can be set faster).

        Concretely, the below method must be called.
        - setup_basic_filtering (for nova-basic, etc.)
        - prepare_instance_filter(for nova-instance-instance-xxx, etc.)

        to_xml may have to be called since it defines PROJNET, PROJMASK.
        but libvirt migrates those value through migrateToURI(),
        so , no need to be called.

        Don't use thread for this method since migration should
        not be started when setting-up filtering rules operations
        are not completed.

        :params instance_ref: nova.db.sqlalchemy.models.Instance object

        """

        if not time:
            time = greenthread

        # If any instances never launch at destination host,
        # basic-filtering must be set here.
        self.firewall_driver.setup_basic_filtering(instance_ref)
        # setting up n)ova-instance-instance-xx mainly.
        self.firewall_driver.prepare_instance_filter(instance_ref)

        # wait for completion
        timeout_count = range(FLAGS.live_migration_retry_count)
        while timeout_count:
            if self.firewall_driver.instance_filter_exists(instance_ref):
                break
            timeout_count.pop()
            if len(timeout_count) == 0:
                msg = _('Timeout migrating for %s. nwfilter not found.')
                raise exception.Error(msg % instance_ref.name)
            time.sleep(1)

    def live_migration(self, ctxt, instance_ref, dest,
                       post_method, recover_method):
        """Spawning live_migration operation for distributing high-load.

        :params ctxt: security context
        :params instance_ref:
            nova.db.sqlalchemy.models.Instance object
            instance object that is migrated.
        :params dest: destination host
        :params post_method:
            post operation method.
            expected nova.compute.manager.post_live_migration.
        :params recover_method:
            recovery method when any exception occurs.
            expected nova.compute.manager.recover_live_migration.

        """

        greenthread.spawn(self._live_migration, ctxt, instance_ref, dest,
                          post_method, recover_method)

    def _live_migration(self, ctxt, instance_ref, dest,
                        post_method, recover_method):
        """Do live migration.

        :params ctxt: security context
        :params instance_ref:
            nova.db.sqlalchemy.models.Instance object
            instance object that is migrated.
        :params dest: destination host
        :params post_method:
            post operation method.
            expected nova.compute.manager.post_live_migration.
        :params recover_method:
            recovery method when any exception occurs.
            expected nova.compute.manager.recover_live_migration.

        """

        # Do live migration.
        try:
            flaglist = FLAGS.live_migration_flag.split(',')
            flagvals = [getattr(libvirt, x.strip()) for x in flaglist]
            logical_sum = reduce(lambda x, y: x | y, flagvals)

            if self.read_only:
                tmpconn = self._connect(self.libvirt_uri, False)
                dom = tmpconn.lookupByName(instance_ref.name)
                dom.migrateToURI(FLAGS.live_migration_uri % dest,
                                 logical_sum,
                                 None,
                                 FLAGS.live_migration_bandwidth)
                tmpconn.close()
            else:
                dom = self._conn.lookupByName(instance_ref.name)
                dom.migrateToURI(FLAGS.live_migration_uri % dest,
                                 logical_sum,
                                 None,
                                 FLAGS.live_migration_bandwidth)

        except Exception:
            recover_method(ctxt, instance_ref)
            raise

        # Waiting for completion of live_migration.
        timer = utils.LoopingCall(f=None)

        def wait_for_live_migration():
            """waiting for live migration completion"""
            try:
                self.get_info(instance_ref.name)['state']
            except exception.NotFound:
                timer.stop()
                post_method(ctxt, instance_ref, dest)

        timer.f = wait_for_live_migration
        timer.start(interval=0.5, now=True)

    def unfilter_instance(self, instance_ref):
        """See comments of same method in firewall_driver."""
        self.firewall_driver.unfilter_instance(instance_ref)


class FirewallDriver(object):
    def prepare_instance_filter(self, instance, network_info=None):
        """Prepare filters for the instance.

        At this point, the instance isn't running yet."""
        raise NotImplementedError()

    def unfilter_instance(self, instance):
        """Stop filtering instance"""
        raise NotImplementedError()

    def apply_instance_filter(self, instance):
        """Apply instance filter.

        Once this method returns, the instance should be firewalled
        appropriately. This method should as far as possible be a
        no-op. It's vastly preferred to get everything set up in
        prepare_instance_filter.
        """
        raise NotImplementedError()

    def refresh_security_group_rules(self, security_group_id):
        """Refresh security group rules from data store

        Gets called when a rule has been added to or removed from
        the security group."""
        raise NotImplementedError()

    def refresh_security_group_members(self, security_group_id):
        """Refresh security group members from data store

        Gets called when an instance gets added to or removed from
        the security group."""
        raise NotImplementedError()

    def setup_basic_filtering(self, instance, network_info=None):
        """Create rules to block spoofing and allow dhcp.

        This gets called when spawning an instance, before
        :method:`prepare_instance_filter`.

        """
        raise NotImplementedError()

    def instance_filter_exists(self, instance):
        """Check nova-instance-instance-xxx exists"""
        raise NotImplementedError()


class NWFilterFirewall(FirewallDriver):
    """
    This class implements a network filtering mechanism versatile
    enough for EC2 style Security Group filtering by leveraging
    libvirt's nwfilter.

    First, all instances get a filter ("nova-base-filter") applied.
    This filter provides some basic security such as protection against
    MAC spoofing, IP spoofing, and ARP spoofing.

    This filter drops all incoming ipv4 and ipv6 connections.
    Outgoing connections are never blocked.

    Second, every security group maps to a nwfilter filter(*).
    NWFilters can be updated at runtime and changes are applied
    immediately, so changes to security groups can be applied at
    runtime (as mandated by the spec).

    Security group rules are named "nova-secgroup-<id>" where <id>
    is the internal id of the security group. They're applied only on
    hosts that have instances in the security group in question.

    Updates to security groups are done by updating the data model
    (in response to API calls) followed by a request sent to all
    the nodes with instances in the security group to refresh the
    security group.

    Each instance has its own NWFilter, which references the above
    mentioned security group NWFilters. This was done because
    interfaces can only reference one filter while filters can
    reference multiple other filters. This has the added benefit of
    actually being able to add and remove security groups from an
    instance at run time. This functionality is not exposed anywhere,
    though.

    Outstanding questions:

    The name is unique, so would there be any good reason to sync
    the uuid across the nodes (by assigning it from the datamodel)?


    (*) This sentence brought to you by the redundancy department of
        redundancy.

    """

    def __init__(self, get_connection, **kwargs):
        self._libvirt_get_connection = get_connection
        self.static_filters_configured = False
        self.handle_security_groups = False

    def apply_instance_filter(self, instance):
        """No-op. Everything is done in prepare_instance_filter"""
        pass

    def _get_connection(self):
        return self._libvirt_get_connection()
    _conn = property(_get_connection)

    def nova_dhcp_filter(self):
        """The standard allow-dhcp-server filter is an <ip> one, so it uses
           ebtables to allow traffic through. Without a corresponding rule in
           iptables, it'll get blocked anyway."""

        return '''<filter name='nova-allow-dhcp-server' chain='ipv4'>
                    <uuid>891e4787-e5c0-d59b-cbd6-41bc3c6b36fc</uuid>
                    <rule action='accept' direction='out'
                          priority='100'>
                      <udp srcipaddr='0.0.0.0'
                           dstipaddr='255.255.255.255'
                           srcportstart='68'
                           dstportstart='67'/>
                    </rule>
                    <rule action='accept' direction='in'
                          priority='100'>
                      <udp srcipaddr='$DHCPSERVER'
                           srcportstart='67'
                           dstportstart='68'/>
                    </rule>
                  </filter>'''

    def nova_ra_filter(self):
        return '''<filter name='nova-allow-ra-server' chain='root'>
                            <uuid>d707fa71-4fb5-4b27-9ab7-ba5ca19c8804</uuid>
                              <rule action='accept' direction='inout'
                                    priority='100'>
                                <icmpv6 srcipaddr='$RASERVER'/>
                              </rule>
                            </filter>'''

    def setup_basic_filtering(self, instance, network_info=None):
        """Set up basic filtering (MAC, IP, and ARP spoofing protection)"""
        logging.info('called setup_basic_filtering in nwfilter')

        if not network_info:
            network_info = _get_network_info(instance)

        if self.handle_security_groups:
            # No point in setting up a filter set that we'll be overriding
            # anyway.
            return

        logging.info('ensuring static filters')
        self._ensure_static_filters()

        for (network, mapping) in network_info:
            nic_id = mapping['mac'].replace(':', '')
            instance_filter_name = self._instance_filter_name(instance, nic_id)
            self._define_filter(self._filter_container(instance_filter_name,
                                                       ['nova-base']))

    def _ensure_static_filters(self):
        if self.static_filters_configured:
            return

        self._define_filter(self._filter_container('nova-base',
                                                   ['no-mac-spoofing',
                                                    'no-ip-spoofing',
                                                    'no-arp-spoofing',
                                                    'allow-dhcp-server']))
        self._define_filter(self.nova_base_ipv4_filter)
        self._define_filter(self.nova_base_ipv6_filter)
        self._define_filter(self.nova_dhcp_filter)
        self._define_filter(self.nova_ra_filter)
        self._define_filter(self.nova_vpn_filter)
        if FLAGS.allow_project_net_traffic:
            self._define_filter(self.nova_project_filter)
            if FLAGS.use_ipv6:
                self._define_filter(self.nova_project_filter_v6)

        self.static_filters_configured = True

    def _filter_container(self, name, filters):
        xml = '''<filter name='%s' chain='root'>%s</filter>''' % (
                 name,
                 ''.join(["<filterref filter='%s'/>" % (f,) for f in filters]))
        return xml

    nova_vpn_filter = '''<filter name='nova-vpn' chain='root'>
                           <uuid>2086015e-cf03-11df-8c5d-080027c27973</uuid>
                           <filterref filter='allow-dhcp-server'/>
                           <filterref filter='nova-allow-dhcp-server'/>
                           <filterref filter='nova-base-ipv4'/>
                           <filterref filter='nova-base-ipv6'/>
                         </filter>'''

    def nova_base_ipv4_filter(self):
        retval = "<filter name='nova-base-ipv4' chain='ipv4'>"
        for protocol in ['tcp', 'udp', 'icmp']:
            for direction, action, priority in [('out', 'accept', 399),
                                                ('in', 'drop', 400)]:
                retval += """<rule action='%s' direction='%s' priority='%d'>
                               <%s />
                             </rule>""" % (action, direction,
                                              priority, protocol)
        retval += '</filter>'
        return retval

    def nova_base_ipv6_filter(self):
        retval = "<filter name='nova-base-ipv6' chain='ipv6'>"
        for protocol in ['tcp-ipv6', 'udp-ipv6', 'icmpv6']:
            for direction, action, priority in [('out', 'accept', 399),
                                                ('in', 'drop', 400)]:
                retval += """<rule action='%s' direction='%s' priority='%d'>
                               <%s />
                             </rule>""" % (action, direction,
                                              priority, protocol)
        retval += '</filter>'
        return retval

    def nova_project_filter(self):
        retval = "<filter name='nova-project' chain='ipv4'>"
        for protocol in ['tcp', 'udp', 'icmp']:
            retval += """<rule action='accept' direction='in' priority='200'>
                           <%s srcipaddr='$PROJNET' srcipmask='$PROJMASK' />
                         </rule>""" % protocol
        retval += '</filter>'
        return retval

    def nova_project_filter_v6(self):
        retval = "<filter name='nova-project-v6' chain='ipv6'>"
        for protocol in ['tcp-ipv6', 'udp-ipv6', 'icmpv6']:
            retval += """<rule action='accept' direction='inout'
                                                   priority='200'>
                           <%s srcipaddr='$PROJNETV6'
                               srcipmask='$PROJMASKV6' />
                         </rule>""" % (protocol)
        retval += '</filter>'
        return retval

    def _define_filter(self, xml):
        if callable(xml):
            xml = xml()
        # execute in a native thread and block current greenthread until done
        tpool.execute(self._conn.nwfilterDefineXML, xml)

    def unfilter_instance(self, instance):
        # Nothing to do
        pass

    def prepare_instance_filter(self, instance, network_info=None):
        """
        Creates an NWFilter for the given instance. In the process,
        it makes sure the filters for the security groups as well as
        the base filter are all in place.
        """
        if not network_info:
            network_info = _get_network_info(instance)
        if instance['image_id'] == FLAGS.vpn_image_id:
            base_filter = 'nova-vpn'
        else:
            base_filter = 'nova-base'

        ctxt = context.get_admin_context()

        instance_secgroup_filter_name = \
            '%s-secgroup' % (self._instance_filter_name(instance))
            #% (instance_filter_name,)

        instance_secgroup_filter_children = ['nova-base-ipv4',
                                             'nova-base-ipv6',
                                             'nova-allow-dhcp-server']

        for security_group in \
                db.security_group_get_by_instance(ctxt, instance['id']):

            self.refresh_security_group_rules(security_group['id'])

            instance_secgroup_filter_children += [('nova-secgroup-%s' %
                                                    security_group['id'])]

            self._define_filter(
                    self._filter_container(instance_secgroup_filter_name,
                                           instance_secgroup_filter_children))

        for (network, mapping) in network_info:
            nic_id = mapping['mac'].replace(':', '')
            instance_filter_name = self._instance_filter_name(instance, nic_id)
            instance_filter_children = \
                [base_filter, instance_secgroup_filter_name]

            if FLAGS.use_ipv6:
                gateway_v6 = network['gateway_v6']

                if gateway_v6:
                    instance_secgroup_filter_children += \
                        ['nova-allow-ra-server']

            if FLAGS.allow_project_net_traffic:
                instance_filter_children += ['nova-project']
                if FLAGS.use_ipv6:
                    instance_filter_children += ['nova-project-v6']

            self._define_filter(
                    self._filter_container(instance_filter_name,
                                           instance_filter_children))

        return

    def refresh_security_group_rules(self, security_group_id):
        return self._define_filter(
                   self.security_group_to_nwfilter_xml(security_group_id))

    def security_group_to_nwfilter_xml(self, security_group_id):
        security_group = db.security_group_get(context.get_admin_context(),
                                               security_group_id)
        rule_xml = ""
        v6protocol = {'tcp': 'tcp-ipv6', 'udp': 'udp-ipv6', 'icmp': 'icmpv6'}
        for rule in security_group.rules:
            rule_xml += "<rule action='accept' direction='in' priority='300'>"
            if rule.cidr:
                version = _get_ip_version(rule.cidr)
                if(FLAGS.use_ipv6 and version == 6):
                    net, prefixlen = _get_net_and_prefixlen(rule.cidr)
                    rule_xml += "<%s srcipaddr='%s' srcipmask='%s' " % \
                                (v6protocol[rule.protocol], net, prefixlen)
                else:
                    net, mask = _get_net_and_mask(rule.cidr)
                    rule_xml += "<%s srcipaddr='%s' srcipmask='%s' " % \
                                (rule.protocol, net, mask)
                if rule.protocol in ['tcp', 'udp']:
                    rule_xml += "dstportstart='%s' dstportend='%s' " % \
                                (rule.from_port, rule.to_port)
                elif rule.protocol == 'icmp':
                    LOG.info('rule.protocol: %r, rule.from_port: %r, '
                             'rule.to_port: %r', rule.protocol,
                             rule.from_port, rule.to_port)
                    if rule.from_port != -1:
                        rule_xml += "type='%s' " % rule.from_port
                    if rule.to_port != -1:
                        rule_xml += "code='%s' " % rule.to_port

                rule_xml += '/>\n'
            rule_xml += "</rule>\n"
        xml = "<filter name='nova-secgroup-%s' " % security_group_id
        if(FLAGS.use_ipv6):
            xml += "chain='root'>%s</filter>" % rule_xml
        else:
            xml += "chain='ipv4'>%s</filter>" % rule_xml
        return xml

    def _instance_filter_name(self, instance, nic_id=None):
        if not nic_id:
            return 'nova-instance-%s' % (instance['name'])
        return 'nova-instance-%s-%s' % (instance['name'], nic_id)

    def instance_filter_exists(self, instance):
        """Check nova-instance-instance-xxx exists"""
        network_info = _get_network_info(instance)
        for (network, mapping) in network_info:
            nic_id = mapping['mac'].replace(':', '')
            instance_filter_name = self._instance_filter_name(instance, nic_id)
            try:
                self._conn.nwfilterLookupByName(instance_filter_name)
            except libvirt.libvirtError:
                name = instance.name
                LOG.debug(_('The nwfilter(%(instance_filter_name)s) for'
                            '%(name)s is not found.') % locals())
                return False
        return True


class IptablesFirewallDriver(FirewallDriver):
    def __init__(self, execute=None, **kwargs):
        from nova.network import linux_net
        self.iptables = linux_net.iptables_manager
        self.instances = {}
        self.nwfilter = NWFilterFirewall(kwargs['get_connection'])

        self.iptables.ipv4['filter'].add_chain('sg-fallback')
        self.iptables.ipv4['filter'].add_rule('sg-fallback', '-j DROP')
        self.iptables.ipv6['filter'].add_chain('sg-fallback')
        self.iptables.ipv6['filter'].add_rule('sg-fallback', '-j DROP')

    def setup_basic_filtering(self, instance, network_info=None):
        """Use NWFilter from libvirt for this."""
        if not network_info:
            network_info = _get_network_info(instance)
        return self.nwfilter.setup_basic_filtering(instance, network_info)

    def apply_instance_filter(self, instance):
        """No-op. Everything is done in prepare_instance_filter"""
        pass

    def unfilter_instance(self, instance):
        if self.instances.pop(instance['id'], None):
            self.remove_filters_for_instance(instance)
            self.iptables.apply()
        else:
            LOG.info(_('Attempted to unfilter instance %s which is not '
                     'filtered'), instance['id'])

    def prepare_instance_filter(self, instance, network_info=None):
        if not network_info:
            network_info = _get_network_info(instance)
        self.instances[instance['id']] = instance
        self.add_filters_for_instance(instance, network_info)
        self.iptables.apply()

    def add_filters_for_instance(self, instance, network_info=None):
        if not network_info:
            network_info = _get_network_info(instance)
        chain_name = self._instance_chain_name(instance)

        self.iptables.ipv4['filter'].add_chain(chain_name)

        ips_v4 = [ip['ip'] for (_, mapping) in network_info
                            for ip in mapping['ips']]

        for ipv4_address in ips_v4:
            self.iptables.ipv4['filter'].add_rule('local',
                                                  '-d %s -j $%s' %
                                                  (ipv4_address, chain_name))

        if FLAGS.use_ipv6:
            self.iptables.ipv6['filter'].add_chain(chain_name)
            ips_v6 = [ip['ip'] for (_, mapping) in network_info
                                 for ip in mapping['ip6s']]

            for ipv6_address in ips_v6:
                self.iptables.ipv6['filter'].add_rule('local',
                                                      '-d %s -j $%s' %
                                                      (ipv6_address,
                                                       chain_name))

        ipv4_rules, ipv6_rules = self.instance_rules(instance, network_info)

        for rule in ipv4_rules:
            self.iptables.ipv4['filter'].add_rule(chain_name, rule)

        if FLAGS.use_ipv6:
            for rule in ipv6_rules:
                self.iptables.ipv6['filter'].add_rule(chain_name, rule)

    def remove_filters_for_instance(self, instance):
        chain_name = self._instance_chain_name(instance)

        self.iptables.ipv4['filter'].remove_chain(chain_name)
        if FLAGS.use_ipv6:
            self.iptables.ipv6['filter'].remove_chain(chain_name)

    def instance_rules(self, instance, network_info=None):
        if not network_info:
            network_info = _get_network_info(instance)
        ctxt = context.get_admin_context()

        ipv4_rules = []
        ipv6_rules = []

        # Always drop invalid packets
        ipv4_rules += ['-m state --state ' 'INVALID -j DROP']
        ipv6_rules += ['-m state --state ' 'INVALID -j DROP']

        # Allow established connections
        ipv4_rules += ['-m state --state ESTABLISHED,RELATED -j ACCEPT']
        ipv6_rules += ['-m state --state ESTABLISHED,RELATED -j ACCEPT']

        dhcp_servers = [network['gateway'] for (network, _m) in network_info]

        for dhcp_server in dhcp_servers:
            ipv4_rules.append('-s %s -p udp --sport 67 --dport 68 '
                              '-j ACCEPT' % (dhcp_server,))

        #Allow project network traffic
        if FLAGS.allow_project_net_traffic:
            cidrs = [network['cidr'] for (network, _m) in network_info]
            for cidr in cidrs:
                ipv4_rules.append('-s %s -j ACCEPT' % (cidr,))

        # We wrap these in FLAGS.use_ipv6 because they might cause
        # a DB lookup. The other ones are just list operations, so
        # they're not worth the clutter.
        if FLAGS.use_ipv6:
            # Allow RA responses
            gateways_v6 = [network['gateway_v6'] for (network, _) in
                           network_info]
            for gateway_v6 in gateways_v6:
                ipv6_rules.append(
                        '-s %s/128 -p icmpv6 -j ACCEPT' % (gateway_v6,))

            #Allow project network traffic
            if FLAGS.allow_project_net_traffic:
                cidrv6s = [network['cidr_v6'] for (network, _m)
                          in network_info]

                for cidrv6 in cidrv6s:
                    ipv6_rules.append('-s %s -j ACCEPT' % (cidrv6,))

        security_groups = db.security_group_get_by_instance(ctxt,
                                                            instance['id'])

        # then, security group chains and rules
        for security_group in security_groups:
            rules = db.security_group_rule_get_by_security_group(ctxt,
                                                          security_group['id'])

            for rule in rules:
                logging.info('%r', rule)

                if not rule.cidr:
                    # Eventually, a mechanism to grant access for security
                    # groups will turn up here. It'll use ipsets.
                    continue

                version = _get_ip_version(rule.cidr)
                if version == 4:
                    rules = ipv4_rules
                else:
                    rules = ipv6_rules

                protocol = rule.protocol
                if version == 6 and rule.protocol == 'icmp':
                    protocol = 'icmpv6'

                args = ['-p', protocol, '-s', rule.cidr]

                if rule.protocol in ['udp', 'tcp']:
                    if rule.from_port == rule.to_port:
                        args += ['--dport', '%s' % (rule.from_port,)]
                    else:
                        args += ['-m', 'multiport',
                                 '--dports', '%s:%s' % (rule.from_port,
                                                        rule.to_port)]
                elif rule.protocol == 'icmp':
                    icmp_type = rule.from_port
                    icmp_code = rule.to_port

                    if icmp_type == -1:
                        icmp_type_arg = None
                    else:
                        icmp_type_arg = '%s' % icmp_type
                        if not icmp_code == -1:
                            icmp_type_arg += '/%s' % icmp_code

                    if icmp_type_arg:
                        if version == 4:
                            args += ['-m', 'icmp', '--icmp-type',
                                     icmp_type_arg]
                        elif version == 6:
                            args += ['-m', 'icmp6', '--icmpv6-type',
                                     icmp_type_arg]

                args += ['-j ACCEPT']
                rules += [' '.join(args)]

        ipv4_rules += ['-j $sg-fallback']
        ipv6_rules += ['-j $sg-fallback']

        return ipv4_rules, ipv6_rules

    def instance_filter_exists(self, instance):
        """Check nova-instance-instance-xxx exists"""
        return self.nwfilter.instance_filter_exists(instance)

    def refresh_security_group_members(self, security_group):
        pass

    def refresh_security_group_rules(self, security_group):
        self.do_refresh_security_group_rules(security_group)
        self.iptables.apply()

    @utils.synchronized('iptables', external=True)
    def do_refresh_security_group_rules(self, security_group):
        for instance in self.instances.values():
            self.remove_filters_for_instance(instance)
            self.add_filters_for_instance(instance)

    def _security_group_chain_name(self, security_group_id):
        return 'nova-sg-%s' % (security_group_id,)

    def _instance_chain_name(self, instance):
        return 'inst-%s' % (instance['id'],)<|MERGE_RESOLUTION|>--- conflicted
+++ resolved
@@ -609,16 +609,7 @@
     # for xenapi(tr3buchet)
     @exception.wrap_exception
     def spawn(self, instance, network_info=None):
-<<<<<<< HEAD
         xml = self.to_xml(instance, network_info)
-
-=======
-        xml = self.to_xml(instance, False, network_info)
-        db.instance_set_state(context.get_admin_context(),
-                              instance['id'],
-                              power_state.NOSTATE,
-                              'launching')
->>>>>>> 1a814ba5
         self.firewall_driver.setup_basic_filtering(instance, network_info)
         self.firewall_driver.prepare_instance_filter(instance, network_info)
 
