# vim: tabstop=4 shiftwidth=4 softtabstop=4

# Copyright (c) 2010 Citrix Systems, Inc.
#
#    Licensed under the Apache License, Version 2.0 (the "License"); you may
#    not use this file except in compliance with the License. You may obtain
#    a copy of the License at
#
#         http://www.apache.org/licenses/LICENSE-2.0
#
#    Unless required by applicable law or agreed to in writing, software
#    distributed under the License is distributed on an "AS IS" BASIS, WITHOUT
#    WARRANTIES OR CONDITIONS OF ANY KIND, either express or implied. See the
#    License for the specific language governing permissions and limitations
#    under the License.

"""
Helper methods for operations related to the management of VM records and
their attributes like VDIs, VIFs, as well as their lookup functions.
"""

import json
import os
import pickle
import re
import sys
import tempfile
import time
import urllib
import uuid
from xml.dom import minidom

import glance.client
from nova import exception
from nova import flags
import nova.image
from nova.image import glance as glance_image_service
from nova import log as logging
from nova import utils
from nova.compute import instance_types
from nova.compute import power_state
from nova.virt import disk
from nova.virt import images
from nova.virt.xenapi import HelperBase
from nova.virt.xenapi.volume_utils import StorageError


LOG = logging.getLogger("nova.virt.xenapi.vm_utils")

FLAGS = flags.FLAGS
flags.DEFINE_string('default_os_type', 'linux', 'Default OS type')
flags.DEFINE_integer('block_device_creation_timeout', 10,
                     'time to wait for a block device to be created')
flags.DEFINE_integer('max_kernel_ramdisk_size', 16 * 1024 * 1024,
                     'maximum size in bytes of kernel or ramdisk images')

XENAPI_POWER_STATE = {
    'Halted': power_state.SHUTDOWN,
    'Running': power_state.RUNNING,
    'Paused': power_state.PAUSED,
    'Suspended': power_state.SUSPENDED,
    'Crashed': power_state.CRASHED}


SECTOR_SIZE = 512
MBR_SIZE_SECTORS = 63
MBR_SIZE_BYTES = MBR_SIZE_SECTORS * SECTOR_SIZE
KERNEL_DIR = '/boot/guest'


class ImageType:
    """
    Enumeration class for distinguishing different image types
        0 - kernel image (goes on dom0's filesystem)
        1 - ramdisk image (goes on dom0's filesystem)
        2 - disk image (local SR, partitioned by objectstore plugin)
        3 - raw disk image (local SR, NOT partitioned by plugin)
        4 - vhd disk image (local SR, NOT inspected by XS, PV assumed for
            linux, HVM assumed for Windows)
        5 - ISO disk image (local SR, NOT partitioned by plugin)
    """

    KERNEL = 0
    RAMDISK = 1
    DISK = 2
    DISK_RAW = 3
    DISK_VHD = 4
<<<<<<< HEAD
    DISK_ISO = 5
=======
    _ids = (KERNEL, RAMDISK, DISK, DISK_RAW, DISK_VHD)
>>>>>>> bdcfaa5b

    KERNEL_STR = "kernel"
    RAMDISK_STR = "ramdisk"
    DISK_STR = "os"
    DISK_RAW_STR = "os_raw"
    DISK_VHD_STR = "vhd"
<<<<<<< HEAD
    DISK_ISO_STR = "iso"

    @classmethod
    def to_string(cls, image_type):
        if image_type == ImageType.KERNEL:
            return ImageType.KERNEL_STR
        elif image_type == ImageType.RAMDISK:
            return ImageType.RAMDISK_STR
        elif image_type == ImageType.DISK:
            return ImageType.DISK_STR
        elif image_type == ImageType.DISK_RAW:
            return ImageType.DISK_RAW_STR
        elif image_type == ImageType.DISK_VHD:
            return ImageType.DISK_VHD_STR
        elif image_type == ImageType.DISK_ISO:
            return ImageType.DISK_ISO_STR

    @classmethod
    def from_string(cls, image_type_str):
        if image_type_str == ImageType.KERNEL_STR:
            return ImageType.KERNEL
        elif image_type == ImageType.RAMDISK_STR:
            return ImageType.RAMDISK
        elif image_type == ImageType.DISK_STR:
            return ImageType.DISK
        elif image_type == ImageType.DISK_RAW_STR:
            return ImageType.DISK_RAW
        elif image_type == ImageType.DISK_VHD_STR:
            return ImageType.VHD
        elif image_type == ImageType.DISK_ISO_STR:
            return ImageType.DISK_ISO
=======
    _strs = (KERNEL_STR, RAMDISK_STR, DISK_STR, DISK_RAW_STR, DISK_VHD_STR)

    @classmethod
    def to_string(cls, image_type):
        return dict(zip(ImageType._ids, ImageType._strs)).get(image_type)

    @classmethod
    def from_string(cls, image_type_str):
        return dict(zip(ImageType._strs, ImageType._ids)).get(image_type_str)
>>>>>>> bdcfaa5b


class VMHelper(HelperBase):
    """
    The class that wraps the helper methods together.
    """

    @classmethod
    def create_vm(cls, session, instance, kernel, ramdisk,
                  use_pv_kernel=False):
        """Create a VM record.  Returns a Deferred that gives the new
        VM reference.
        the use_pv_kernel flag indicates whether the guest is HVM or PV

        There are 3 scenarios:

            1. Using paravirtualization,  kernel passed in

            2. Using paravirtualization, kernel within the image

            3. Using hardware virtualization
        """

        inst_type_id = instance.instance_type_id
        instance_type = instance_types.get_instance_type(inst_type_id)
        mem = str(long(instance_type['memory_mb']) * 1024 * 1024)
        vcpus = str(instance_type['vcpus'])
        rec = {
            'actions_after_crash': 'destroy',
            'actions_after_reboot': 'restart',
            'actions_after_shutdown': 'destroy',
            'affinity': '',
            'blocked_operations': {},
            'ha_always_run': False,
            'ha_restart_priority': '',
            'HVM_boot_params': {},
            'HVM_boot_policy': '',
            'is_a_template': False,
            'memory_dynamic_min': mem,
            'memory_dynamic_max': mem,
            'memory_static_min': '0',
            'memory_static_max': mem,
            'memory_target': mem,
            'name_description': '',
            'name_label': instance.name,
            'other_config': {'allowvssprovider': False},
            'other_config': {},
            'PCI_bus': '',
            'platform': {'acpi': 'true', 'apic': 'true', 'pae': 'true',
                         'viridian': 'true', 'timeoffset': '0'},
            'PV_args': '',
            'PV_bootloader': '',
            'PV_bootloader_args': '',
            'PV_kernel': '',
            'PV_legacy_args': '',
            'PV_ramdisk': '',
            'recommendations': '',
            'tags': [],
            'user_version': '0',
            'VCPUs_at_startup': vcpus,
            'VCPUs_max': vcpus,
            'VCPUs_params': {},
            'xenstore_data': {}}
        # Complete VM configuration record according to the image type
        # non-raw/raw with PV kernel/raw in HVM mode
        if use_pv_kernel:
            rec['platform']['nx'] = 'false'
            if instance.kernel_id:
                # 1. Kernel explicitly passed in, use that
                rec['PV_args'] = 'root=/dev/xvda1'
                rec['PV_kernel'] = kernel
                rec['PV_ramdisk'] = ramdisk
            else:
                # 2. Use kernel within the image
                rec['PV_bootloader'] = 'pygrub'
        else:
            # 3. Using hardware virtualization
            rec['platform']['nx'] = 'true'
            rec['HVM_boot_params'] = {'order': 'dc'}
            rec['HVM_boot_policy'] = 'BIOS order'

        LOG.debug(_('Created VM %s...'), instance.name)
        vm_ref = session.call_xenapi('VM.create', rec)
        instance_name = instance.name
        LOG.debug(_('Created VM %(instance_name)s as %(vm_ref)s.') % locals())
        return vm_ref

    @classmethod
    def ensure_free_mem(cls, session, instance):
        inst_type_id = instance.instance_type_id
        instance_type = instance_types.get_instance_type(inst_type_id)
        mem = long(instance_type['memory_mb']) * 1024 * 1024
        #get free memory from host
        host = session.get_xenapi_host()
        host_free_mem = long(session.get_xenapi().host.
                             compute_free_memory(host))
        return host_free_mem >= mem

    @classmethod
    def create_vbd(cls, session, vm_ref, vdi_ref, userdevice, bootable):
        """Create a VBD record.  Returns a Deferred that gives the new
        VBD reference."""
        vbd_rec = {}
        vbd_rec['VM'] = vm_ref
        vbd_rec['VDI'] = vdi_ref
        vbd_rec['userdevice'] = str(userdevice)
        vbd_rec['bootable'] = bootable
        vbd_rec['mode'] = 'RW'
        vbd_rec['type'] = 'disk'
        vbd_rec['unpluggable'] = True
        vbd_rec['empty'] = False
        vbd_rec['other_config'] = {}
        vbd_rec['qos_algorithm_type'] = ''
        vbd_rec['qos_algorithm_params'] = {}
        vbd_rec['qos_supported_algorithms'] = []
        LOG.debug(_('Creating VBD for VM %(vm_ref)s,'
                ' VDI %(vdi_ref)s ... ') % locals())
        vbd_ref = session.call_xenapi('VBD.create', vbd_rec)
        LOG.debug(_('Created VBD %(vbd_ref)s for VM %(vm_ref)s,'
                ' VDI %(vdi_ref)s.') % locals())
        return vbd_ref

    @classmethod
    def create_cd_vbd(cls, session, vm_ref, vdi_ref, userdevice, bootable):
        """Create a VBD record.  Returns a Deferred that gives the new
        VBD reference specific to CDRom devices."""
        vbd_rec = {}
        vbd_rec['VM'] = vm_ref
        vbd_rec['VDI'] = vdi_ref
        vbd_rec['userdevice'] = str(userdevice)
        vbd_rec['bootable'] = bootable
        vbd_rec['mode'] = 'RO'
        vbd_rec['type'] = 'CD'
        vbd_rec['unpluggable'] = True
        vbd_rec['empty'] = False
        vbd_rec['other_config'] = {}
        vbd_rec['qos_algorithm_type'] = ''
        vbd_rec['qos_algorithm_params'] = {}
        vbd_rec['qos_supported_algorithms'] = []
        LOG.debug(_('Creating a CDROM-specific VBD for VM %(vm_ref)s,'
                ' VDI %(vdi_ref)s ... ') % locals())
        vbd_ref = session.call_xenapi('VBD.create', vbd_rec)
        LOG.debug(_('Created a CDROM-specific VBD %(vbd_ref)s '
                ' for VM %(vm_ref)s, VDI %(vdi_ref)s.') % locals())
        return vbd_ref

    @classmethod
    def find_vbd_by_number(cls, session, vm_ref, number):
        """Get the VBD reference from the device number"""
        vbd_refs = session.get_xenapi().VM.get_VBDs(vm_ref)
        if vbd_refs:
            for vbd_ref in vbd_refs:
                try:
                    vbd_rec = session.get_xenapi().VBD.get_record(vbd_ref)
                    if vbd_rec['userdevice'] == str(number):
                        return vbd_ref
                except cls.XenAPI.Failure, exc:
                    LOG.exception(exc)
        raise StorageError(_('VBD not found in instance %s') % vm_ref)

    @classmethod
    def unplug_vbd(cls, session, vbd_ref):
        """Unplug VBD from VM"""
        try:
            vbd_ref = session.call_xenapi('VBD.unplug', vbd_ref)
        except cls.XenAPI.Failure, exc:
            LOG.exception(exc)
            if exc.details[0] != 'DEVICE_ALREADY_DETACHED':
                raise StorageError(_('Unable to unplug VBD %s') % vbd_ref)

    @classmethod
    def destroy_vbd(cls, session, vbd_ref):
        """Destroy VBD from host database"""
        try:
            task = session.call_xenapi('Async.VBD.destroy', vbd_ref)
            session.wait_for_task(task)
        except cls.XenAPI.Failure, exc:
            LOG.exception(exc)
            raise StorageError(_('Unable to destroy VBD %s') % vbd_ref)

    @classmethod
    def destroy_vdi(cls, session, vdi_ref):
        try:
            task = session.call_xenapi('Async.VDI.destroy', vdi_ref)
            session.wait_for_task(task)
        except cls.XenAPI.Failure, exc:
            LOG.exception(exc)
            raise StorageError(_('Unable to destroy VDI %s') % vdi_ref)

    @classmethod
    def create_vdi(cls, session, sr_ref, name_label, virtual_size, read_only):
        """Create a VDI record and returns its reference."""
        vdi_ref = session.get_xenapi().VDI.create(
             {'name_label': name_label,
              'name_description': '',
              'SR': sr_ref,
              'virtual_size': str(virtual_size),
              'type': 'User',
              'sharable': False,
              'read_only': read_only,
              'xenstore_data': {},
              'other_config': {},
              'sm_config': {},
              'tags': []})
        LOG.debug(_('Created VDI %(vdi_ref)s (%(name_label)s,'
                ' %(virtual_size)s, %(read_only)s) on %(sr_ref)s.')
                % locals())
        return vdi_ref

    @classmethod
    def get_vdi_for_vm_safely(cls, session, vm_ref):
        """Retrieves the primary VDI for a VM"""
        vbd_refs = session.get_xenapi().VM.get_VBDs(vm_ref)
        for vbd in vbd_refs:
            vbd_rec = session.get_xenapi().VBD.get_record(vbd)
            # Convention dictates the primary VDI will be userdevice 0
            if vbd_rec['userdevice'] == '0':
                vdi_rec = session.get_xenapi().VDI.get_record(vbd_rec['VDI'])
                return vbd_rec['VDI'], vdi_rec
        raise exception.Error(_("No primary VDI found for"
                "%(vm_ref)s") % locals())

    @classmethod
    def create_snapshot(cls, session, instance_id, vm_ref, label):
        """Creates Snapshot (Template) VM, Snapshot VBD, Snapshot VDI,
        Snapshot VHD"""
        #TODO(sirp): Add quiesce and VSS locking support when Windows support
        # is added
        LOG.debug(_("Snapshotting VM %(vm_ref)s with label '%(label)s'...")
                % locals())

        vm_vdi_ref, vm_vdi_rec = cls.get_vdi_for_vm_safely(session, vm_ref)
        sr_ref = vm_vdi_rec["SR"]

        original_parent_uuid = get_vhd_parent_uuid(session, vm_vdi_ref)

        task = session.call_xenapi('Async.VM.snapshot', vm_ref, label)
        template_vm_ref = session.wait_for_task(task, instance_id)
        template_vdi_rec = cls.get_vdi_for_vm_safely(session,
                template_vm_ref)[1]
        template_vdi_uuid = template_vdi_rec["uuid"]

        LOG.debug(_('Created snapshot %(template_vm_ref)s from'
                ' VM %(vm_ref)s.') % locals())

        parent_uuid = wait_for_vhd_coalesce(
            session, instance_id, sr_ref, vm_vdi_ref, original_parent_uuid)

        #TODO(sirp): we need to assert only one parent, not parents two deep
        template_vdi_uuids = {'image': parent_uuid,
                              'snap': template_vdi_uuid}
        return template_vm_ref, template_vdi_uuids

    @classmethod
    def get_sr_path(cls, session):
        """Return the path to our storage repository

        This is used when we're dealing with VHDs directly, either by taking
        snapshots or by restoring an image in the DISK_VHD format.
        """
        sr_ref = safe_find_sr(session)
        sr_rec = session.get_xenapi().SR.get_record(sr_ref)
        sr_uuid = sr_rec["uuid"]
        return os.path.join(FLAGS.xenapi_sr_base_path, sr_uuid)

    @classmethod
    def upload_image(cls, session, instance, vdi_uuids, image_id):
        """ Requests that the Glance plugin bundle the specified VDIs and
        push them into Glance using the specified human-friendly name.
        """
        # NOTE(sirp): Currently we only support uploading images as VHD, there
        # is no RAW equivalent (yet)
        logging.debug(_("Asking xapi to upload %(vdi_uuids)s as"
                " ID %(image_id)s") % locals())

        os_type = instance.os_type or FLAGS.default_os_type

        glance_host, glance_port = \
            glance_image_service.pick_glance_api_server()
        params = {'vdi_uuids': vdi_uuids,
                  'image_id': image_id,
                  'glance_host': glance_host,
                  'glance_port': glance_port,
                  'sr_path': cls.get_sr_path(session),
                  'os_type': os_type}

        kwargs = {'params': pickle.dumps(params)}
        task = session.async_call_plugin('glance', 'upload_vhd', kwargs)
        session.wait_for_task(task, instance.id)

    @classmethod
<<<<<<< HEAD
    def fetch_blank_disk(cls, session, instance_type_id):
        # Size the blank harddrive to suit the machine type:
        one_gig = 1024 * 1024 * 1024
        req_type = instance_types.get_instance_type(instance_type_id)
        req_size = req_type['local_gb']

        LOG.debug("Creating blank HD of size %(req_size)d gigs"
                    % locals())
        vdi_size = one_gig * req_size

        LOG.debug("ISO vm create: Looking for the SR")
        sr_ref = safe_find_sr(session)

        vdi_ref = cls.create_vdi(session, sr_ref, 'blank HD', vdi_size, False)
        return vdi_ref

    @classmethod
    def fetch_image(cls, session, instance_id, image, user, project,
=======
    def fetch_image(cls, session, instance_id, image, user_id, project_id,
>>>>>>> bdcfaa5b
                    image_type):
        """
        image_type is interpreted as an ImageType instance
        Related flags:
            xenapi_image_service = ['glance', 'objectstore']
            glance_address = 'address for glance services'
            glance_port = 'port for glance services'

        Returns: A single filename if image_type is KERNEL_RAMDISK
                 A list of dictionaries that describe VDIs, otherwise
        """

        if FLAGS.xenapi_image_service == 'glance':
            return cls._fetch_image_glance(session, instance_id,
                                           image, image_type)
        else:
            # TODO(vish): this shouldn't be used anywhere anymore and
            #             can probably be removed
            from nova.auth.manager import AuthManager
            manager = AuthManager()
            access = manager.get_access_key(user_id, project_id)
            secret = manager.get_user(user_id).secret
            return cls._fetch_image_objectstore(session, instance_id, image,
                                                access, secret,
                                                image_type)

    @classmethod
    def _fetch_image_glance_vhd(cls, session, instance_id, image,
                                image_type):
        """Tell glance to download an image and put the VHDs into the SR

        Returns: A list of dictionaries that describe VDIs
        """
        LOG.debug(_("Asking xapi to fetch vhd image %(image)s")
                    % locals())
        sr_ref = safe_find_sr(session)

        # NOTE(sirp): The Glance plugin runs under Python 2.4
        # which does not have the `uuid` module. To work around this,
        # we generate the uuids here (under Python 2.6+) and
        # pass them as arguments
        uuid_stack = [str(uuid.uuid4()) for i in xrange(2)]

        glance_host, glance_port = \
            glance_image_service.pick_glance_api_server()
        params = {'image_id': image,
                  'glance_host': glance_host,
                  'glance_port': glance_port,
                  'uuid_stack': uuid_stack,
                  'sr_path': cls.get_sr_path(session)}

        kwargs = {'params': pickle.dumps(params)}
        task = session.async_call_plugin('glance', 'download_vhd', kwargs)
        result = session.wait_for_task(task, instance_id)
        # 'download_vhd' will return a json encoded string containing
        # a list of dictionaries describing VDIs.  The dictionary will
        # contain 'vdi_type' and 'vdi_uuid' keys.  'vdi_type' can be
        # 'os' or 'swap' right now.
        vdis = json.loads(result)
        for vdi in vdis:
            LOG.debug(_("xapi 'download_vhd' returned VDI of "
                    "type '%(vdi_type)s' with UUID '%(vdi_uuid)s'" % vdi))

        cls.scan_sr(session, instance_id, sr_ref)

        # Pull out the UUID of the first VDI
        vdi_uuid = vdis[0]['vdi_uuid']
        # Set the name-label to ease debugging
        vdi_ref = session.get_xenapi().VDI.get_by_uuid(vdi_uuid)
        primary_name_label = get_name_label_for_image(image)
        session.get_xenapi().VDI.set_name_label(vdi_ref, primary_name_label)

        return vdis

    @classmethod
    def _fetch_image_glance_disk(cls, session, instance_id, image,
                                 image_type):
        """Fetch the image from Glance

        NOTE:
        Unlike _fetch_image_glance_vhd, this method does not use the Glance
        plugin; instead, it streams the disks through domU to the VDI
        directly.

        Returns: A single filename if image_type is KERNEL_RAMDISK
                 A list of dictionaries that describe VDIs, otherwise
        """
        # FIXME(sirp): Since the Glance plugin seems to be required for the
        # VHD disk, it may be worth using the plugin for both VHD and RAW and
        # DISK restores
        LOG.debug(_("Fetching image %(image)s") % locals())
        LOG.debug(_("Image Type: %s"), ImageType.to_string(image_type))

        if image_type == ImageType.DISK_ISO:
            sr_ref = safe_find_iso_sr(session)
            LOG.debug(_("ISO: Found sr possibly containing the ISO image"))
        else:
            sr_ref = safe_find_sr(session)

        glance_client, image_id = nova.image.get_glance_client(image)
        meta, image_file = glance_client.get_image(image_id)
        virtual_size = int(meta['size'])
        vdi_size = virtual_size
        LOG.debug(_("Size for image %(image)s:" +
                    "%(virtual_size)d") % locals())
        if image_type == ImageType.DISK:
            # Make room for MBR.
            vdi_size += MBR_SIZE_BYTES
        elif image_type in (ImageType.KERNEL, ImageType.RAMDISK) and \
             vdi_size > FLAGS.max_kernel_ramdisk_size:
            max_size = FLAGS.max_kernel_ramdisk_size
            raise exception.Error(
                _("Kernel/Ramdisk image is too large: %(vdi_size)d bytes, "
                  "max %(max_size)d bytes") % locals())

        name_label = get_name_label_for_image(image)
        vdi_ref = cls.create_vdi(session, sr_ref, name_label, vdi_size, False)
        # From this point we have a VDI on Xen host;
        # If anything goes wrong, we need to remember its uuid.
        try:
            filename = None
            vdi_uuid = session.get_xenapi().VDI.get_uuid(vdi_ref)
            with_vdi_attached_here(session, vdi_ref, False,
                                   lambda dev:
                                   _stream_disk(dev, image_type,
                                                virtual_size, image_file))
            if image_type in (ImageType.KERNEL, ImageType.RAMDISK):
                # We need to invoke a plugin for copying the
                # content of the VDI into the proper path.
                LOG.debug(_("Copying VDI %s to /boot/guest on dom0"), vdi_ref)
                fn = "copy_kernel_vdi"
                args = {}
                args['vdi-ref'] = vdi_ref
                # Let the plugin copy the correct number of bytes.
                args['image-size'] = str(vdi_size)
                task = session.async_call_plugin('glance', fn, args)
                filename = session.wait_for_task(task, instance_id)
                # Remove the VDI as it is not needed anymore.
                session.get_xenapi().VDI.destroy(vdi_ref)
                LOG.debug(_("Kernel/Ramdisk VDI %s destroyed"), vdi_ref)
                return [dict(vdi_type=ImageType.to_string(image_type),
                             vdi_uuid=None,
                             file=filename)]
            else:
                return [dict(vdi_type=ImageType.to_string(image_type),
                             vdi_uuid=vdi_uuid,
                             file=None)]
        except (cls.XenAPI.Failure, IOError, OSError) as e:
            # We look for XenAPI and OS failures.
            LOG.exception(_("instance %s: Failed to fetch glance image"),
                          instance_id, exc_info=sys.exc_info())
            e.args = e.args + ([dict(vdi_type=ImageType.
                                              to_string(image_type),
                                    vdi_uuid=vdi_uuid,
                                    file=filename)],)
            raise e

    @classmethod
    def determine_disk_image_type(cls, instance):
        """Disk Image Types are used to determine where the kernel will reside
        within an image. To figure out which type we're dealing with, we use
        the following rules:

        1. If we're using Glance, we can use the image_type field to
           determine the image_type

        2. If we're not using Glance, then we need to deduce this based on
           whether a kernel_id is specified.
        """
        def log_disk_format(image_type):
            pretty_format = {ImageType.KERNEL: 'KERNEL',
                             ImageType.RAMDISK: 'RAMDISK',
                             ImageType.DISK: 'DISK',
                             ImageType.DISK_RAW: 'DISK_RAW',
                             ImageType.DISK_VHD: 'DISK_VHD',
                             ImageType.DISK_ISO: 'DISK_ISO'}
            disk_format = pretty_format[image_type]
            image_ref = instance.image_ref
            instance_id = instance.id
            LOG.debug(_("Detected %(disk_format)s format for image "
                        "%(image_ref)s, instance %(instance_id)s") % locals())

        def determine_from_glance():
            glance_disk_format2nova_type = {
                'ami': ImageType.DISK,
                'aki': ImageType.KERNEL,
                'ari': ImageType.RAMDISK,
                'raw': ImageType.DISK_RAW,
                'vhd': ImageType.DISK_VHD,
                'iso': ImageType.DISK_ISO}
            image_ref = instance.image_ref
            glance_client, image_id = nova.image.get_glance_client(image_ref)
            meta = glance_client.get_image_meta(image_id)
            disk_format = meta['disk_format']
            try:
                return glance_disk_format2nova_type[disk_format]
            except KeyError:
                raise exception.InvalidDiskFormat(disk_format=disk_format)

        def determine_from_instance():
            if instance.kernel_id:
                return ImageType.DISK
            else:
                return ImageType.DISK_RAW

        # FIXME(sirp): can we unify the ImageService and xenapi_image_service
        # abstractions?
        if FLAGS.xenapi_image_service == 'glance':
            image_type = determine_from_glance()
        else:
            image_type = determine_from_instance()

        log_disk_format(image_type)
        return image_type

    @classmethod
    def _fetch_image_glance(cls, session, instance_id, image, image_type):
        """Fetch image from glance based on image type.

        Returns: A single filename if image_type is KERNEL or RAMDISK
                 A list of dictionaries that describe VDIs, otherwise
        """
        if image_type == ImageType.DISK_VHD:
            return cls._fetch_image_glance_vhd(
                session, instance_id, image, image_type)
        else:
            return cls._fetch_image_glance_disk(
                session, instance_id, image, image_type)

    @classmethod
    def _fetch_image_objectstore(cls, session, instance_id, image, access,
                                 secret, image_type):
        """Fetch an image from objectstore.

        Returns: A single filename if image_type is KERNEL or RAMDISK
                 A list of dictionaries that describe VDIs, otherwise
        """
        url = "http://%s:%s/_images/%s/image" % (FLAGS.s3_host, FLAGS.s3_port,
                                                 image)
        LOG.debug(_("Asking xapi to fetch %(url)s as %(access)s") % locals())
        if image_type in (ImageType.KERNEL, ImageType.RAMDISK):
            fn = 'get_kernel'
        else:
            fn = 'get_vdi'
        args = {}
        args['src_url'] = url
        args['username'] = access
        args['password'] = secret
        args['add_partition'] = 'false'
        args['raw'] = 'false'
        if not image_type in (ImageType.KERNEL, ImageType.RAMDISK):
            args['add_partition'] = 'true'
            if image_type == ImageType.DISK_RAW:
                args['raw'] = 'true'
        task = session.async_call_plugin('objectstore', fn, args)
        vdi_uuid = None
        filename = None
        if image_type in (ImageType.KERNEL, ImageType.RAMDISK):
            filename = session.wait_for_task(task, instance_id)
        else:
            vdi_uuid = session.wait_for_task(task, instance_id)
        return [dict(vdi_type=ImageType.to_string(image_type),
                     vdi_uuid=vdi_uuid,
                     file=filename)]

    @classmethod
    def determine_is_pv(cls, session, instance_id, vdi_ref, disk_image_type,
                        os_type):
        """
        Determine whether the VM will use a paravirtualized kernel or if it
        will use hardware virtualization.

            1. Objectstore (any image type):
               We use plugin to figure out whether the VDI uses PV

            2. Glance (VHD): then we use `os_type`, raise if not set

            3. Glance (DISK_RAW): use Pygrub to figure out if pv kernel is
               available

            4. Glance (DISK): pv is assumed

            5. Glance (ISO): use 'os_type', raise if not set
        """
        if FLAGS.xenapi_image_service == 'glance':
            # 2, 3, 4, 5: Glance
            return cls._determine_is_pv_glance(
              session, vdi_ref, disk_image_type, os_type)
        else:
            # 1. Objecstore
            return cls._determine_is_pv_objectstore(session, instance_id,
                                                    vdi_ref)

    @classmethod
    def _determine_is_pv_objectstore(cls, session, instance_id, vdi_ref):
        LOG.debug(_("Looking up vdi %s for PV kernel"), vdi_ref)
        fn = "is_vdi_pv"
        args = {}
        args['vdi-ref'] = vdi_ref
        task = session.async_call_plugin('objectstore', fn, args)
        pv_str = session.wait_for_task(task, instance_id)
        pv = None
        if pv_str.lower() == 'true':
            pv = True
        elif pv_str.lower() == 'false':
            pv = False
        LOG.debug(_("PV Kernel in VDI:%s"), pv)
        return pv

    @classmethod
    def _determine_is_pv_glance(cls, session, vdi_ref, disk_image_type,
                                os_type):
        """
        For a Glance image, determine if we need paravirtualization.

        The relevant scenarios are:
            2. Glance (VHD): then we use `os_type`, raise if not set

            3. Glance (DISK_RAW): use Pygrub to figure out if pv kernel is
               available

            4. Glance (DISK): pv is assumed

            5. Glance (DISK_ISO): no pv is assumed
        """

        LOG.debug(_("Looking up vdi %s for PV kernel"), vdi_ref)
        if disk_image_type == ImageType.DISK_VHD:
            # 2. VHD
            if os_type == 'windows':
                is_pv = False
            else:
                is_pv = True
        elif disk_image_type == ImageType.DISK_RAW:
            # 3. RAW
            is_pv = with_vdi_attached_here(session, vdi_ref, True, _is_vdi_pv)
        elif disk_image_type == ImageType.DISK:
            # 4. Disk
            is_pv = True
        elif disk_image_type == ImageType.DISK_ISO:
            # 5. ISO
            is_pv = False
        else:
            raise exception.Error(_("Unknown image format %(disk_image_type)s")
                                  % locals())

        return is_pv

    @classmethod
    def lookup(cls, session, name_label):
        """Look the instance i up, and returns it if available"""
        vm_refs = session.get_xenapi().VM.get_by_name_label(name_label)
        n = len(vm_refs)
        if n == 0:
            return None
        elif n > 1:
            raise exception.InstanceExists(name=name_label)
        else:
            return vm_refs[0]

    @classmethod
    def lookup_vm_vdis(cls, session, vm_ref):
        """Look for the VDIs that are attached to the VM"""
        # Firstly we get the VBDs, then the VDIs.
        # TODO(Armando): do we leave the read-only devices?
        vbd_refs = session.get_xenapi().VM.get_VBDs(vm_ref)
        vdi_refs = []
        if vbd_refs:
            for vbd_ref in vbd_refs:
                try:
                    vdi_ref = session.get_xenapi().VBD.get_VDI(vbd_ref)
                    # Test valid VDI
                    record = session.get_xenapi().VDI.get_record(vdi_ref)
                    LOG.debug(_('VDI %s is still available'), record['uuid'])
                except cls.XenAPI.Failure, exc:
                    LOG.exception(exc)
                else:
                    vdi_refs.append(vdi_ref)
            if len(vdi_refs) > 0:
                return vdi_refs
            else:
                return None

    @classmethod
    def preconfigure_instance(cls, session, instance, vdi_ref, network_info):
        """Makes alterations to the image before launching as part of spawn.
        """

        # As mounting the image VDI is expensive, we only want do do it once,
        # if at all, so determine whether it's required first, and then do
        # everything
        mount_required = False
        key, net = _prepare_injectables(instance, network_info)
        mount_required = key or net
        if not mount_required:
            return

        with_vdi_attached_here(session, vdi_ref, False,
                               lambda dev: _mounted_processing(dev, key, net))

    @classmethod
    def lookup_kernel_ramdisk(cls, session, vm):
        vm_rec = session.get_xenapi().VM.get_record(vm)
        if 'PV_kernel' in vm_rec and 'PV_ramdisk' in vm_rec:
            return (vm_rec['PV_kernel'], vm_rec['PV_ramdisk'])
        else:
            return (None, None)

    @classmethod
    def compile_info(cls, record):
        """Fill record with VM status information"""
        LOG.info(_("(VM_UTILS) xenserver vm state -> |%s|"),
                 record['power_state'])
        LOG.info(_("(VM_UTILS) xenapi power_state -> |%s|"),
                 XENAPI_POWER_STATE[record['power_state']])
        return {'state': XENAPI_POWER_STATE[record['power_state']],
                'max_mem': long(record['memory_static_max']) >> 10,
                'mem': long(record['memory_dynamic_max']) >> 10,
                'num_cpu': record['VCPUs_max'],
                'cpu_time': 0}

    @classmethod
    def compile_diagnostics(cls, session, record):
        """Compile VM diagnostics data"""
        try:
            host = session.get_xenapi_host()
            host_ip = session.get_xenapi().host.get_record(host)["address"]
        except (cls.XenAPI.Failure, KeyError) as e:
            return {"Unable to retrieve diagnostics": e}

        try:
            diags = {}
            xml = get_rrd(host_ip, record["uuid"])
            if xml:
                rrd = minidom.parseString(xml)
                for i, node in enumerate(rrd.firstChild.childNodes):
                    # We don't want all of the extra garbage
                    if i >= 3 and i <= 11:
                        ref = node.childNodes
                        # Name and Value
                        if len(ref) > 6:
                            diags[ref[0].firstChild.data] = \
                                ref[6].firstChild.data
            return diags
        except cls.XenAPI.Failure as e:
            return {"Unable to retrieve diagnostics": e}

    @classmethod
    def scan_sr(cls, session, instance_id=None, sr_ref=None):
        """Scans the SR specified by sr_ref"""
        if sr_ref:
            LOG.debug(_("Re-scanning SR %s"), sr_ref)
            task = session.call_xenapi('Async.SR.scan', sr_ref)
            session.wait_for_task(task, instance_id)

    @classmethod
    def scan_default_sr(cls, session):
        """Looks for the system default SR and triggers a re-scan"""
        sr_ref = find_sr(session)
        session.call_xenapi('SR.scan', sr_ref)


def get_rrd(host, vm_uuid):
    """Return the VM RRD XML as a string"""
    try:
        xml = urllib.urlopen("http://%s:%s@%s/vm_rrd?uuid=%s" % (
            FLAGS.xenapi_connection_username,
            FLAGS.xenapi_connection_password,
            host,
            vm_uuid))
        return xml.read()
    except IOError:
        return None


#TODO(sirp): This code comes from XS5.6 pluginlib.py, we should refactor to
# use that implmenetation
def get_vhd_parent(session, vdi_rec):
    """
    Returns the VHD parent of the given VDI record, as a (ref, rec) pair.
    Returns None if we're at the root of the tree.
    """
    if 'vhd-parent' in vdi_rec['sm_config']:
        parent_uuid = vdi_rec['sm_config']['vhd-parent']
        parent_ref = session.get_xenapi().VDI.get_by_uuid(parent_uuid)
        parent_rec = session.get_xenapi().VDI.get_record(parent_ref)
        vdi_uuid = vdi_rec['uuid']
        LOG.debug(_("VHD %(vdi_uuid)s has parent %(parent_ref)s") % locals())
        return parent_ref, parent_rec
    else:
        return None


def get_vhd_parent_uuid(session, vdi_ref):
    vdi_rec = session.get_xenapi().VDI.get_record(vdi_ref)
    ret = get_vhd_parent(session, vdi_rec)
    if ret:
        parent_ref, parent_rec = ret
        return parent_rec["uuid"]
    else:
        return None


def wait_for_vhd_coalesce(session, instance_id, sr_ref, vdi_ref,
                          original_parent_uuid):
    """ Spin until the parent VHD is coalesced into its parent VHD

    Before coalesce:
        * original_parent_vhd
            * parent_vhd
                snapshot

    Atter coalesce:
        * parent_vhd
            snapshot
    """
    max_attempts = FLAGS.xenapi_vhd_coalesce_max_attempts
    attempts = {'counter': 0}

    def _poll_vhds():
        attempts['counter'] += 1
        if attempts['counter'] > max_attempts:
            counter = attempts['counter']
            msg = (_("VHD coalesce attempts exceeded (%(counter)d >"
                    " %(max_attempts)d), giving up...") % locals())
            raise exception.Error(msg)

        VMHelper.scan_sr(session, instance_id, sr_ref)
        parent_uuid = get_vhd_parent_uuid(session, vdi_ref)
        if original_parent_uuid and (parent_uuid != original_parent_uuid):
            LOG.debug(_("Parent %(parent_uuid)s doesn't match original parent"
                    " %(original_parent_uuid)s, waiting for coalesce...")
                    % locals())
        else:
            # Breakout of the loop (normally) and return the parent_uuid
            raise utils.LoopingCallDone(parent_uuid)

    loop = utils.LoopingCall(_poll_vhds)
    loop.start(FLAGS.xenapi_vhd_coalesce_poll_interval, now=True)
    parent_uuid = loop.wait()
    return parent_uuid


def get_vdi_for_vm_safely(session, vm_ref):
    vdi_refs = VMHelper.lookup_vm_vdis(session, vm_ref)
    if vdi_refs is None:
        raise Exception(_("No VDIs found for VM %s") % vm_ref)
    else:
        num_vdis = len(vdi_refs)
        if num_vdis != 1:
            raise exception.Exception(_("Unexpected number of VDIs"
                    "(%(num_vdis)s) found"
                    " for VM %(vm_ref)s") % locals())

    vdi_ref = vdi_refs[0]
    vdi_rec = session.get_xenapi().VDI.get_record(vdi_ref)
    return vdi_ref, vdi_rec


def safe_find_sr(session):
    """Same as find_sr except raises a NotFound exception if SR cannot be
    determined
    """
    sr_ref = find_sr(session)
    if sr_ref is None:
        raise exception.StorageRepositoryNotFound()
    return sr_ref


def find_sr(session):
    """Return the storage repository to hold VM images"""
    host = session.get_xenapi_host()
    sr_refs = session.get_xenapi().SR.get_all()
    for sr_ref in sr_refs:
        sr_rec = session.get_xenapi().SR.get_record(sr_ref)
        if not ('i18n-key' in sr_rec['other_config'] and
                sr_rec['other_config']['i18n-key'] == 'local-storage'):
            continue
        for pbd_ref in sr_rec['PBDs']:
            pbd_rec = session.get_xenapi().PBD.get_record(pbd_ref)
            if pbd_rec['host'] == host:
                return sr_ref
    return None


def safe_find_iso_sr(session):
    """Same as find_iso_sr except raises a NotFound exception if SR cannot be
    determined
    """
    sr_ref = find_iso_sr(session)
    if sr_ref is None:
        raise exception.NotFound(_('Cannot find SR of content-type ISO'))
    return sr_ref


def find_iso_sr(session):
    """Return the storage repository to hold ISO images"""
    host = session.get_xenapi_host()
    sr_refs = session.get_xenapi().SR.get_all()
    for sr_ref in sr_refs:
        sr_rec = session.get_xenapi().SR.get_record(sr_ref)

        LOG.debug(_("ISO: looking at SR %(sr_rec)s") % locals())
        if not sr_rec['content_type'] == 'iso':
            LOG.debug(_("ISO: not iso content"))
            continue
        if not 'i18n-key' in sr_rec['other_config']:
            LOG.debug(_("ISO: iso content_type, no 'i18n-key' key"))
            continue
        if not sr_rec['other_config']['i18n-key'] == 'local-storage-iso':
            LOG.debug(_("ISO: iso content_type, i18n-key value not "
                        "'local-storage-iso'"))
            continue

        LOG.debug(_("ISO: SR MATCHing our criteria"))
        for pbd_ref in sr_rec['PBDs']:
            LOG.debug(_("ISO: ISO, looking to see if it is host local"))
            pbd_rec = session.get_xenapi().PBD.get_record(pbd_ref)
            pbd_rec_host = pbd_rec['host']
            LOG.debug(_("ISO: PBD matching, want %(pbd_rec)s, have %(host)s") %
                      locals())
            if pbd_rec_host == host:
                LOG.debug(_("ISO: SR with local PBD"))
                return sr_ref
    return None


def remap_vbd_dev(dev):
    """Return the appropriate location for a plugged-in VBD device

    Ubuntu Maverick moved xvd? -> sd?. This is considered a bug and will be
    fixed in future versions:
        https://bugs.launchpad.net/ubuntu/+source/linux/+bug/684875

    For now, we work around it by just doing a string replace.
    """
    # NOTE(sirp): This hack can go away when we pull support for Maverick
    should_remap = FLAGS.xenapi_remap_vbd_dev
    if not should_remap:
        return dev

    old_prefix = 'xvd'
    new_prefix = FLAGS.xenapi_remap_vbd_dev_prefix
    remapped_dev = dev.replace(old_prefix, new_prefix)

    return remapped_dev


def _wait_for_device(dev):
    """Wait for device node to appear"""
    for i in xrange(0, FLAGS.block_device_creation_timeout):
        if os.path.exists('/dev/%s' % dev):
            return
        time.sleep(1)

    raise StorageError(_('Timeout waiting for device %s to be created') % dev)


def with_vdi_attached_here(session, vdi_ref, read_only, f):
    this_vm_ref = get_this_vm_ref(session)
    vbd_rec = {}
    vbd_rec['VM'] = this_vm_ref
    vbd_rec['VDI'] = vdi_ref
    vbd_rec['userdevice'] = 'autodetect'
    vbd_rec['bootable'] = False
    vbd_rec['mode'] = read_only and 'RO' or 'RW'
    vbd_rec['type'] = 'disk'
    vbd_rec['unpluggable'] = True
    vbd_rec['empty'] = False
    vbd_rec['other_config'] = {}
    vbd_rec['qos_algorithm_type'] = ''
    vbd_rec['qos_algorithm_params'] = {}
    vbd_rec['qos_supported_algorithms'] = []
    LOG.debug(_('Creating VBD for VDI %s ... '), vdi_ref)
    vbd_ref = session.get_xenapi().VBD.create(vbd_rec)
    LOG.debug(_('Creating VBD for VDI %s done.'), vdi_ref)
    try:
        LOG.debug(_('Plugging VBD %s ... '), vbd_ref)
        session.get_xenapi().VBD.plug(vbd_ref)
        LOG.debug(_('Plugging VBD %s done.'), vbd_ref)
        orig_dev = session.get_xenapi().VBD.get_device(vbd_ref)
        LOG.debug(_('VBD %(vbd_ref)s plugged as %(orig_dev)s') % locals())
        dev = remap_vbd_dev(orig_dev)
        if dev != orig_dev:
            LOG.debug(_('VBD %(vbd_ref)s plugged into wrong dev, '
                        'remapping to %(dev)s') % locals())
        if dev != 'autodetect':
            # NOTE(johannes): Unit tests will end up with a device called
            # 'autodetect' which obviously won't exist. It's not ideal,
            # but the alternatives were much messier
            _wait_for_device(dev)
        return f(dev)
    finally:
        LOG.debug(_('Destroying VBD for VDI %s ... '), vdi_ref)
        vbd_unplug_with_retry(session, vbd_ref)
        ignore_failure(session.get_xenapi().VBD.destroy, vbd_ref)
        LOG.debug(_('Destroying VBD for VDI %s done.'), vdi_ref)


def vbd_unplug_with_retry(session, vbd_ref):
    """Call VBD.unplug on the given VBD, with a retry if we get
    DEVICE_DETACH_REJECTED.  For reasons which I don't understand, we're
    seeing the device still in use, even when all processes using the device
    should be dead."""
    # FIXME(sirp): We can use LoopingCall here w/o blocking sleep()
    while True:
        try:
            session.get_xenapi().VBD.unplug(vbd_ref)
            LOG.debug(_('VBD.unplug successful first time.'))
            return
        except VMHelper.XenAPI.Failure, e:
            if (len(e.details) > 0 and
                e.details[0] == 'DEVICE_DETACH_REJECTED'):
                LOG.debug(_('VBD.unplug rejected: retrying...'))
                time.sleep(1)
                LOG.debug(_('Not sleeping anymore!'))
            elif (len(e.details) > 0 and
                  e.details[0] == 'DEVICE_ALREADY_DETACHED'):
                LOG.debug(_('VBD.unplug successful eventually.'))
                return
            else:
                LOG.error(_('Ignoring XenAPI.Failure in VBD.unplug: %s'),
                              e)
                return


def ignore_failure(func, *args, **kwargs):
    try:
        return func(*args, **kwargs)
    except VMHelper.XenAPI.Failure, e:
        LOG.error(_('Ignoring XenAPI.Failure %s'), e)
        return None


def get_this_vm_uuid():
    with file('/sys/hypervisor/uuid') as f:
        return f.readline().strip()


def get_this_vm_ref(session):
    return session.get_xenapi().VM.get_by_uuid(get_this_vm_uuid())


def _is_vdi_pv(dev):
    LOG.debug(_("Running pygrub against %s"), dev)
    output = os.popen('pygrub -qn /dev/%s' % dev)
    for line in output.readlines():
        #try to find kernel string
        m = re.search('(?<=kernel:)/.*(?:>)', line)
        if m and m.group(0).find('xen') != -1:
            LOG.debug(_("Found Xen kernel %s") % m.group(0))
            return True
    LOG.debug(_("No Xen kernel found.  Booting HVM."))
    return False


def _stream_disk(dev, image_type, virtual_size, image_file):
    offset = 0
    if image_type == ImageType.DISK:
        offset = MBR_SIZE_BYTES
        _write_partition(virtual_size, dev)

    utils.execute('sudo', 'chown', os.getuid(), '/dev/%s' % dev)

    with open('/dev/%s' % dev, 'wb') as f:
        f.seek(offset)
        for chunk in image_file:
            f.write(chunk)


def _write_partition(virtual_size, dev):
    dest = '/dev/%s' % dev
    primary_first = MBR_SIZE_SECTORS
    primary_last = MBR_SIZE_SECTORS + (virtual_size / SECTOR_SIZE) - 1

    LOG.debug(_('Writing partition table %(primary_first)d %(primary_last)d'
            ' to %(dest)s...') % locals())

    def execute(*cmd, **kwargs):
        return utils.execute(*cmd, **kwargs)

    execute('sudo', 'parted', '--script', dest, 'mklabel', 'msdos')
    execute('sudo', 'parted', '--script', dest, 'mkpart', 'primary',
            '%ds' % primary_first,
            '%ds' % primary_last)

    LOG.debug(_('Writing partition table %s done.'), dest)


def get_name_label_for_image(image):
    # TODO(sirp): This should eventually be the URI for the Glance image
    return _('Glance image %s') % image


def _mount_filesystem(dev_path, dir):
    """mounts the device specified by dev_path in dir"""
    try:
        out, err = utils.execute('sudo', 'mount',
                                 '-t', 'ext2,ext3',
                                 dev_path, dir)
    except exception.ProcessExecutionError as e:
        err = str(e)
    return err


def _find_guest_agent(base_dir, agent_rel_path):
    """
    tries to locate a guest agent at the path
    specificed by agent_rel_path
    """
    agent_path = os.path.join(base_dir, agent_rel_path)
    if os.path.isfile(agent_path):
        # The presence of the guest agent
        # file indicates that this instance can
        # reconfigure the network from xenstore data,
        # so manipulation of files in /etc is not
        # required
        LOG.info(_('XenServer tools installed in this '
                'image are capable of network injection.  '
                'Networking files will not be'
                'manipulated'))
        return True
    xe_daemon_filename = os.path.join(base_dir,
        'usr', 'sbin', 'xe-daemon')
    if os.path.isfile(xe_daemon_filename):
        LOG.info(_('XenServer tools are present '
                'in this image but are not capable '
                'of network injection'))
    else:
        LOG.info(_('XenServer tools are not '
                'installed in this image'))
    return False


def _mounted_processing(device, key, net):
    """Callback which runs with the image VDI attached"""

    dev_path = '/dev/' + device + '1'  # NB: Partition 1 hardcoded
    tmpdir = tempfile.mkdtemp()
    try:
        # Mount only Linux filesystems, to avoid disturbing NTFS images
        err = _mount_filesystem(dev_path, tmpdir)
        if not err:
            try:
                # This try block ensures that the umount occurs
                if not _find_guest_agent(tmpdir, FLAGS.xenapi_agent_path):
                    LOG.info(_('Manipulating interface files '
                            'directly'))
                    disk.inject_data_into_fs(tmpdir, key, net,
                        utils.execute)
            finally:
                utils.execute('sudo', 'umount', dev_path)
        else:
            LOG.info(_('Failed to mount filesystem (expected for '
                'non-linux instances): %s') % err)
    finally:
        # remove temporary directory
        os.rmdir(tmpdir)


def _prepare_injectables(inst, networks_info):
    """
    prepares the ssh key and the network configuration file to be
    injected into the disk image
    """
    #do the import here - Cheetah.Template will be loaded
    #only if injection is performed
    from Cheetah import Template as t
    template = t.Template
    template_data = open(FLAGS.injected_network_template).read()

    key = str(inst['key_data'])
    net = None
    if networks_info:
        ifc_num = -1
        interfaces_info = []
        have_injected_networks = False
        for (network_ref, info) in networks_info:
            ifc_num += 1
            if not network_ref['injected']:
                continue

            have_injected_networks = True
            ip_v4 = ip_v6 = None
            if 'ips' in info and len(info['ips']) > 0:
                ip_v4 = info['ips'][0]
            if 'ip6s' in info and len(info['ip6s']) > 0:
                ip_v6 = info['ip6s'][0]
            if len(info['dns']) > 0:
                dns = info['dns'][0]
            interface_info = {'name': 'eth%d' % ifc_num,
                              'address': ip_v4 and ip_v4['ip'] or '',
                              'netmask': ip_v4 and ip_v4['netmask'] or '',
                              'gateway': info['gateway'],
                              'broadcast': info['broadcast'],
                              'dns': dns,
                              'address_v6': ip_v6 and ip_v6['ip'] or '',
                              'netmask_v6': ip_v6 and ip_v6['netmask'] or '',
                              'gateway_v6': ip_v6 and info['gateway6'] or '',
                              'use_ipv6': FLAGS.use_ipv6}
            interfaces_info.append(interface_info)

        if have_injected_networks:
            net = str(template(template_data,
                                searchList=[{'interfaces': interfaces_info,
                                            'use_ipv6': FLAGS.use_ipv6}]))
    return key, net<|MERGE_RESOLUTION|>--- conflicted
+++ resolved
@@ -85,51 +85,17 @@
     DISK = 2
     DISK_RAW = 3
     DISK_VHD = 4
-<<<<<<< HEAD
     DISK_ISO = 5
-=======
-    _ids = (KERNEL, RAMDISK, DISK, DISK_RAW, DISK_VHD)
->>>>>>> bdcfaa5b
+    _ids = (KERNEL, RAMDISK, DISK, DISK_RAW, DISK_VHD, DISK_ISO)
 
     KERNEL_STR = "kernel"
     RAMDISK_STR = "ramdisk"
     DISK_STR = "os"
     DISK_RAW_STR = "os_raw"
     DISK_VHD_STR = "vhd"
-<<<<<<< HEAD
     DISK_ISO_STR = "iso"
-
-    @classmethod
-    def to_string(cls, image_type):
-        if image_type == ImageType.KERNEL:
-            return ImageType.KERNEL_STR
-        elif image_type == ImageType.RAMDISK:
-            return ImageType.RAMDISK_STR
-        elif image_type == ImageType.DISK:
-            return ImageType.DISK_STR
-        elif image_type == ImageType.DISK_RAW:
-            return ImageType.DISK_RAW_STR
-        elif image_type == ImageType.DISK_VHD:
-            return ImageType.DISK_VHD_STR
-        elif image_type == ImageType.DISK_ISO:
-            return ImageType.DISK_ISO_STR
-
-    @classmethod
-    def from_string(cls, image_type_str):
-        if image_type_str == ImageType.KERNEL_STR:
-            return ImageType.KERNEL
-        elif image_type == ImageType.RAMDISK_STR:
-            return ImageType.RAMDISK
-        elif image_type == ImageType.DISK_STR:
-            return ImageType.DISK
-        elif image_type == ImageType.DISK_RAW_STR:
-            return ImageType.DISK_RAW
-        elif image_type == ImageType.DISK_VHD_STR:
-            return ImageType.VHD
-        elif image_type == ImageType.DISK_ISO_STR:
-            return ImageType.DISK_ISO
-=======
-    _strs = (KERNEL_STR, RAMDISK_STR, DISK_STR, DISK_RAW_STR, DISK_VHD_STR)
+    _strs = (KERNEL_STR, RAMDISK_STR, DISK_STR, DISK_RAW_STR, DISK_VHD_STR,
+                DISK_ISO_STR)
 
     @classmethod
     def to_string(cls, image_type):
@@ -138,7 +104,6 @@
     @classmethod
     def from_string(cls, image_type_str):
         return dict(zip(ImageType._strs, ImageType._ids)).get(image_type_str)
->>>>>>> bdcfaa5b
 
 
 class VMHelper(HelperBase):
@@ -430,7 +395,6 @@
         session.wait_for_task(task, instance.id)
 
     @classmethod
-<<<<<<< HEAD
     def fetch_blank_disk(cls, session, instance_type_id):
         # Size the blank harddrive to suit the machine type:
         one_gig = 1024 * 1024 * 1024
@@ -448,10 +412,7 @@
         return vdi_ref
 
     @classmethod
-    def fetch_image(cls, session, instance_id, image, user, project,
-=======
     def fetch_image(cls, session, instance_id, image, user_id, project_id,
->>>>>>> bdcfaa5b
                     image_type):
         """
         image_type is interpreted as an ImageType instance
