# vim: tabstop=4 shiftwidth=4 softtabstop=4

# Copyright (c) 2010 Citrix Systems, Inc.
# Copyright 2010 OpenStack LLC.
#
#    Licensed under the Apache License, Version 2.0 (the "License"); you may
#    not use this file except in compliance with the License. You may obtain
#    a copy of the License at
#
#         http://www.apache.org/licenses/LICENSE-2.0
#
#    Unless required by applicable law or agreed to in writing, software
#    distributed under the License is distributed on an "AS IS" BASIS, WITHOUT
#    WARRANTIES OR CONDITIONS OF ANY KIND, either express or implied. See the
#    License for the specific language governing permissions and limitations
#    under the License.

"""
Management class for VM-related functions (spawn, reboot, etc).
"""

import base64
import json
import M2Crypto
import os
import pickle
import subprocess
import tempfile
import uuid

from nova import db
from nova import context
from nova import log as logging
from nova import exception
from nova import utils

from nova.auth.manager import AuthManager
from nova.compute import power_state
from nova.virt.xenapi.network_utils import NetworkHelper
from nova.virt.xenapi.vm_utils import VMHelper
from nova.virt.xenapi.vm_utils import ImageType

XenAPI = None
LOG = logging.getLogger("nova.virt.xenapi.vmops")


class VMOps(object):
    """
    Management class for VM-related tasks
    """
    def __init__(self, session):
        self.XenAPI = session.get_imported_xenapi()
        self._session = session

        VMHelper.XenAPI = self.XenAPI

    def list_instances(self):
        """List VM instances"""
        vm_refs = []
        for vm_ref in self._session.get_xenapi().VM.get_all():
            vm_rec = self._session.get_xenapi().VM.get_record(vm_ref)
            if not vm_rec["is_a_template"] and not vm_rec["is_control_domain"]:
                vm_refs.append(vm_rec["name_label"])
        return vm_refs

    def _start(self, instance, vm_ref=None):
        """Power on a VM instance"""
        if not vm_ref:
            vm_ref = VMHelper.lookup(self._session, instance.name)
        if vm_ref is None:
            raise exception(_('Attempted to power on non-existent instance'
            ' bad instance id %s') % instance.id)
        LOG.debug(_("Starting instance %s"), instance.name)
        self._session.call_xenapi('VM.start', vm_ref, False, False)

    def create_disk(self, instance):
        user = AuthManager().get_user(instance.user_id)
        project = AuthManager().get_project(instance.project_id)
        disk_image_type = VMHelper.determine_disk_image_type(instance)
        vdi_uuid = VMHelper.fetch_image(self._session, instance.id,
                instance.image_id, user, project, disk_image_type)
        return vdi_uuid

    def spawn(self, instance, network_info=None):
        vdi_uuid = self.create_disk(instance)
        self._spawn_with_disk(instance, vdi_uuid, network_info)

<<<<<<< HEAD
    def spawn_rescue(self, instance):
        """Spawn a rescue instance"""
        self.spawn(instance)

    def _spawn_with_disk(self, instance, vdi_uuid):
=======
    def _spawn_with_disk(self, instance, vdi_uuid, network_info=None):
>>>>>>> e40d692c
        """Create VM instance"""
        instance_name = instance.name
        vm_ref = VMHelper.lookup(self._session, instance_name)
        if vm_ref is not None:
            raise exception.Duplicate(_('Attempted to create'
                    ' non-unique name %s') % instance_name)

        #ensure enough free memory is available
        if not VMHelper.ensure_free_mem(self._session, instance):
            LOG.exception(_('instance %(instance_name)s: not enough free '
                          'memory') % locals())
            db.instance_set_state(context.get_admin_context(),
                                  instance['id'],
                                  power_state.SHUTDOWN)
            return

        user = AuthManager().get_user(instance.user_id)
        project = AuthManager().get_project(instance.project_id)

        # Are we building from a pre-existing disk?
        vdi_ref = self._session.call_xenapi('VDI.get_by_uuid', vdi_uuid)

        disk_image_type = VMHelper.determine_disk_image_type(instance)

        kernel = None
        if instance.kernel_id:
            kernel = VMHelper.fetch_image(self._session, instance.id,
                instance.kernel_id, user, project, ImageType.KERNEL_RAMDISK)

        ramdisk = None
        if instance.ramdisk_id:
            ramdisk = VMHelper.fetch_image(self._session, instance.id,
                instance.ramdisk_id, user, project, ImageType.KERNEL_RAMDISK)

        use_pv_kernel = VMHelper.determine_is_pv(self._session, instance.id,
            vdi_ref, disk_image_type, instance.os_type)
        vm_ref = VMHelper.create_vm(self._session, instance, kernel, ramdisk,
                                    use_pv_kernel)

        VMHelper.create_vbd(session=self._session, vm_ref=vm_ref,
                vdi_ref=vdi_ref, userdevice=0, bootable=True)

        # inject_network_info and create vifs
        # TODO(tr3buchet) - check to make sure we have network info, otherwise
        # create it now. This goes away once nova-multi-nic hits.
        if network_info is None:
            network_info = self._get_network_info(instance)
        self.create_vifs(vm_ref, network_info)
        self.inject_network_info(instance, vm_ref, network_info)

        LOG.debug(_('Starting VM %s...'), vm_ref)
        self._start(instance, vm_ref)
        LOG.info(_('Spawning VM %(instance_name)s created %(vm_ref)s.')
                 % locals())

        def _inject_files():
            injected_files = instance.injected_files
            if injected_files:
                # Check if this is a JSON-encoded string and convert if needed.
                if isinstance(injected_files, basestring):
                    try:
                        injected_files = json.loads(injected_files)
                    except ValueError:
                        LOG.exception(
                            _("Invalid value for injected_files: '%s'")
                                % injected_files)
                        injected_files = []
                # Inject any files, if specified
                for path, contents in instance.injected_files:
                    LOG.debug(_("Injecting file path: '%s'") % path)
                    self.inject_file(instance, path, contents)
        # NOTE(armando): Do we really need to do this in virt?
        # NOTE(tr3buchet): not sure but wherever we do it, we need to call
        #                  reset_network afterwards
        timer = utils.LoopingCall(f=None)

        def _wait_for_boot():
            try:
                state = self.get_info(instance_name)['state']
                db.instance_set_state(context.get_admin_context(),
                                      instance['id'], state)
                if state == power_state.RUNNING:
                    LOG.debug(_('Instance %s: booted'), instance_name)
                    timer.stop()
                    _inject_files()
                    return True
            except Exception, exc:
                LOG.warn(exc)
                LOG.exception(_('instance %s: failed to boot'),
                              instance_name)
                db.instance_set_state(context.get_admin_context(),
                                      instance['id'],
                                      power_state.SHUTDOWN)
                timer.stop()
                return False

        timer.f = _wait_for_boot

        # call to reset network to configure network from xenstore
        self.reset_network(instance, vm_ref)

        return timer.start(interval=0.5, now=True)

    def _get_vm_opaque_ref(self, instance_or_vm):
        """Refactored out the common code of many methods that receive either
        a vm name or a vm instance, and want a vm instance in return.
        """
        # if instance_or_vm is a string it must be opaque ref or instance name
        if isinstance(instance_or_vm, basestring):
            obj = None
            try:
                # check for opaque ref
                obj = self._session.get_xenapi().VM.get_record(instance_or_vm)
                return instance_or_vm
            except self.XenAPI.Failure:
                # wasn't an opaque ref, must be an instance name
                instance_name = instance_or_vm

        # if instance_or_vm is an int/long it must be instance id
        elif isinstance(instance_or_vm, (int, long)):
            ctx = context.get_admin_context()
            try:
                instance_obj = db.instance_get(ctx, instance_or_vm)
                instance_name = instance_obj.name
            except exception.NotFound:
                # The unit tests screw this up, as they use an integer for
                # the vm name. I'd fix that up, but that's a matter for
                # another bug report. So for now, just try with the passed
                # value
                instance_name = instance_or_vm

        # otherwise instance_or_vm is an instance object
        else:
            instance_name = instance_or_vm.name
        vm_ref = VMHelper.lookup(self._session, instance_name)
        if vm_ref is None:
            raise exception.NotFound(
                            _('Instance not present %s') % instance_name)
        return vm_ref

    def _acquire_bootlock(self, vm):
        """Prevent an instance from booting"""
        self._session.call_xenapi(
            "VM.set_blocked_operations",
            vm,
            {"start": ""})

    def _release_bootlock(self, vm):
        """Allow an instance to boot"""
        self._session.call_xenapi(
            "VM.remove_from_blocked_operations",
            vm,
            "start")

    def snapshot(self, instance, image_id):
        """Create snapshot from a running VM instance

        :param instance: instance to be snapshotted
        :param image_id: id of image to upload to

        Steps involved in a XenServer snapshot:

        1. XAPI-Snapshot: Snapshotting the instance using XenAPI. This
            creates: Snapshot (Template) VM, Snapshot VBD, Snapshot VDI,
            Snapshot VHD

        2. Wait-for-coalesce: The Snapshot VDI and Instance VDI both point to
            a 'base-copy' VDI.  The base_copy is immutable and may be chained
            with other base_copies.  If chained, the base_copies
            coalesce together, so, we must wait for this coalescing to occur to
            get a stable representation of the data on disk.

        3. Push-to-glance: Once coalesced, we call a plugin on the XenServer
            that will bundle the VHDs together and then push the bundle into
            Glance.
        """
        template_vm_ref = None
        try:
            template_vm_ref, template_vdi_uuids = self._get_snapshot(instance)
            # call plugin to ship snapshot off to glance
            VMHelper.upload_image(
                    self._session, instance, template_vdi_uuids, image_id)
        finally:
            if template_vm_ref:
                self._destroy(instance, template_vm_ref,
                        shutdown=False, destroy_kernel_ramdisk=False)

        logging.debug(_("Finished snapshot and upload for VM %s"), instance)

    def _get_snapshot(self, instance):
        #TODO(sirp): Add quiesce and VSS locking support when Windows support
        # is added

        logging.debug(_("Starting snapshot for VM %s"), instance)
        vm_ref = VMHelper.lookup(self._session, instance.name)

        label = "%s-snapshot" % instance.name
        try:
            template_vm_ref, template_vdi_uuids = VMHelper.create_snapshot(
                self._session, instance.id, vm_ref, label)
            return template_vm_ref, template_vdi_uuids
        except self.XenAPI.Failure, exc:
            logging.error(_("Unable to Snapshot %(vm_ref)s: %(exc)s")
                    % locals())
            return

    def migrate_disk_and_power_off(self, instance, dest):
        """Copies a VHD from one host machine to another

        :param instance: the instance that owns the VHD in question
        :param dest: the destination host machine
        :param disk_type: values are 'primary' or 'cow'
        """
        vm_ref = VMHelper.lookup(self._session, instance.name)

        # The primary VDI becomes the COW after the snapshot, and we can
        # identify it via the VBD. The base copy is the parent_uuid returned
        # from the snapshot creation

        base_copy_uuid = cow_uuid = None
        template_vdi_uuids = template_vm_ref = None
        try:
            # transfer the base copy
            template_vm_ref, template_vdi_uuids = self._get_snapshot(instance)
            base_copy_uuid = template_vdi_uuids[1]
            vdi_ref, vm_vdi_rec = \
                    VMHelper.get_vdi_for_vm_safely(self._session, vm_ref)
            cow_uuid = vm_vdi_rec['uuid']

            params = {'host': dest,
                      'vdi_uuid': base_copy_uuid,
                      'instance_id': instance.id,
                      'sr_path': VMHelper.get_sr_path(self._session)}

            task = self._session.async_call_plugin('migration', 'transfer_vhd',
                    {'params': pickle.dumps(params)})
            self._session.wait_for_task(task, instance.id)

            # Now power down the instance and transfer the COW VHD
            self._shutdown(instance, vm_ref, method='clean')

            params = {'host': dest,
                      'vdi_uuid': cow_uuid,
                      'instance_id': instance.id,
                      'sr_path': VMHelper.get_sr_path(self._session), }

            task = self._session.async_call_plugin('migration', 'transfer_vhd',
                    {'params': pickle.dumps(params)})
            self._session.wait_for_task(task, instance.id)

        finally:
            if template_vm_ref:
                self._destroy(instance, template_vm_ref,
                        shutdown=False, destroy_kernel_ramdisk=False)

        # TODO(mdietz): we could also consider renaming these to something
        # sensible so we don't need to blindly pass around dictionaries
        return {'base_copy': base_copy_uuid, 'cow': cow_uuid}

    def attach_disk(self, instance, base_copy_uuid, cow_uuid):
        """Links the base copy VHD to the COW via the XAPI plugin"""
        vm_ref = VMHelper.lookup(self._session, instance.name)
        new_base_copy_uuid = str(uuid.uuid4())
        new_cow_uuid = str(uuid.uuid4())
        params = {'instance_id': instance.id,
                  'old_base_copy_uuid': base_copy_uuid,
                  'old_cow_uuid': cow_uuid,
                  'new_base_copy_uuid': new_base_copy_uuid,
                  'new_cow_uuid': new_cow_uuid,
                  'sr_path': VMHelper.get_sr_path(self._session), }

        task = self._session.async_call_plugin('migration',
                'move_vhds_into_sr', {'params': pickle.dumps(params)})
        self._session.wait_for_task(task, instance.id)

        # Now we rescan the SR so we find the VHDs
        VMHelper.scan_default_sr(self._session)

        return new_cow_uuid

    def resize(self, instance, flavor):
        """Resize a running instance by changing it's RAM and disk size """
        raise NotImplementedError()

    def reboot(self, instance):
        """Reboot VM instance"""
        vm_ref = self._get_vm_opaque_ref(instance)
        task = self._session.call_xenapi('Async.VM.clean_reboot', vm_ref)
        self._session.wait_for_task(task, instance.id)

    def set_admin_password(self, instance, new_pass):
        """Set the root/admin password on the VM instance. This is done via
        an agent running on the VM. Communication between nova and the agent
        is done via writing xenstore records. Since communication is done over
        the XenAPI RPC calls, we need to encrypt the password. We're using a
        simple Diffie-Hellman class instead of the more advanced one in
        M2Crypto for compatibility with the agent code.
        """
        # Need to uniquely identify this request.
        transaction_id = str(uuid.uuid4())
        # The simple Diffie-Hellman class is used to manage key exchange.
        dh = SimpleDH()
        args = {'id': transaction_id, 'pub': str(dh.get_public())}
        resp = self._make_agent_call('key_init', instance, '', args)
        if resp is None:
            # No response from the agent
            return
        resp_dict = json.loads(resp)
        # Successful return code from key_init is 'D0'
        if resp_dict['returncode'] != 'D0':
            # There was some sort of error; the message will contain
            # a description of the error.
            raise RuntimeError(resp_dict['message'])
        agent_pub = int(resp_dict['message'])
        dh.compute_shared(agent_pub)
        enc_pass = dh.encrypt(new_pass)
        # Send the encrypted password
        args['enc_pass'] = enc_pass
        resp = self._make_agent_call('password', instance, '', args)
        if resp is None:
            # No response from the agent
            return
        resp_dict = json.loads(resp)
        # Successful return code from password is '0'
        if resp_dict['returncode'] != '0':
            raise RuntimeError(resp_dict['message'])
        return resp_dict['message']

    def inject_file(self, instance, path, contents):
        """Write a file to the VM instance. The path to which it is to be
        written and the contents of the file need to be supplied; both will
        be base64-encoded to prevent errors with non-ASCII characters being
        transmitted. If the agent does not support file injection, or the user
        has disabled it, a NotImplementedError will be raised.
        """
        # Files/paths must be base64-encoded for transmission to agent
        b64_path = base64.b64encode(path)
        b64_contents = base64.b64encode(contents)

        # Need to uniquely identify this request.
        transaction_id = str(uuid.uuid4())
        args = {'id': transaction_id, 'b64_path': b64_path,
                'b64_contents': b64_contents}
        # If the agent doesn't support file injection, a NotImplementedError
        # will be raised with the appropriate message.
        resp = self._make_agent_call('inject_file', instance, '', args)
        resp_dict = json.loads(resp)
        if resp_dict['returncode'] != '0':
            # There was some other sort of error; the message will contain
            # a description of the error.
            raise RuntimeError(resp_dict['message'])
        return resp_dict['message']

    def _shutdown(self, instance, vm_ref, hard=True):
        """Shutdown an instance"""
        state = self.get_info(instance['name'])['state']
        if state == power_state.SHUTDOWN:
            LOG.warn(_("VM %(vm)s already halted, skipping shutdown...") %
                     locals())
            return

        instance_id = instance.id
        LOG.debug(_("Shutting down VM for Instance %(instance_id)s")
                  % locals())
        try:
            task = None
            if hard:
                task = self._session.call_xenapi("Async.VM.hard_shutdown",
                                                 vm_ref)
            else:
                task = self._session.call_xenapi("Async.VM.clean_shutdown",
                                                 vm_ref)
            self._session.wait_for_task(task, instance.id)
        except self.XenAPI.Failure, exc:
            LOG.exception(exc)

    def _destroy_vdis(self, instance, vm_ref):
        """Destroys all VDIs associated with a VM"""
        instance_id = instance.id
        LOG.debug(_("Destroying VDIs for Instance %(instance_id)s")
                  % locals())
        vdi_refs = VMHelper.lookup_vm_vdis(self._session, vm_ref)

        if not vdi_refs:
            return

        for vdi_ref in vdi_refs:
            try:
                task = self._session.call_xenapi('Async.VDI.destroy', vdi_ref)
                self._session.wait_for_task(task, instance.id)
            except self.XenAPI.Failure, exc:
                LOG.exception(exc)

    def _destroy_kernel_ramdisk(self, instance, vm_ref):
        """
        Three situations can occur:

            1. We have neither a ramdisk nor a kernel, in which case we are a
               RAW image and can omit this step

            2. We have one or the other, in which case, we should flag as an
               error

            3. We have both, in which case we safely remove both the kernel
               and the ramdisk.
        """
        instance_id = instance.id
        if not instance.kernel_id and not instance.ramdisk_id:
            # 1. No kernel or ramdisk
            LOG.debug(_("Instance %(instance_id)s using RAW or VHD, "
                        "skipping kernel and ramdisk deletion") % locals())
            return

        if not (instance.kernel_id and instance.ramdisk_id):
            # 2. We only have kernel xor ramdisk
            raise exception.NotFound(
                _("Instance %(instance_id)s has a kernel or ramdisk but not "
                  "both" % locals()))

        # 3. We have both kernel and ramdisk
        (kernel, ramdisk) = VMHelper.lookup_kernel_ramdisk(self._session,
                                                           vm_ref)

        LOG.debug(_("Removing kernel/ramdisk files"))

        args = {'kernel-file': kernel, 'ramdisk-file': ramdisk}
        task = self._session.async_call_plugin(
            'glance', 'remove_kernel_ramdisk', args)
        self._session.wait_for_task(task, instance.id)

        LOG.debug(_("kernel/ramdisk files removed"))

    def _destroy_vm(self, instance, vm_ref):
        """Destroys a VM record"""
        instance_id = instance.id
        try:
            task = self._session.call_xenapi('Async.VM.destroy', vm_ref)
            self._session.wait_for_task(task, instance_id)
        except self.XenAPI.Failure, exc:
            LOG.exception(exc)

        LOG.debug(_("Instance %(instance_id)s VM destroyed") % locals())

    def destroy(self, instance):
        """
        Destroy VM instance

        This is the method exposed by xenapi_conn.destroy(). The rest of the
        destroy_* methods are internal.
        """
        instance_id = instance.id
        LOG.info(_("Destroying VM for Instance %(instance_id)s") % locals())
        vm_ref = VMHelper.lookup(self._session, instance.name)
        return self._destroy(instance, vm_ref, shutdown=True)

    def _destroy(self, instance, vm_ref, shutdown=True,
                 destroy_kernel_ramdisk=True):
        """
        Destroys VM instance by performing:

            1. A shutdown if requested
            2. Destroying associated VDIs
            3. Destroying kernel and ramdisk files (if necessary)
            4. Destroying that actual VM record
        """
        if vm_ref is None:
            LOG.warning(_("VM is not present, skipping destroy..."))
            return

        if shutdown:
            self._shutdown(instance, vm_ref)

        self._destroy_vdis(instance, vm_ref)
        if destroy_kernel_ramdisk:
            self._destroy_kernel_ramdisk(instance, vm_ref)
        self._destroy_vm(instance, vm_ref)

    def _wait_with_callback(self, instance_id, task, callback):
        ret = None
        try:
            ret = self._session.wait_for_task(task, instance_id)
        except self.XenAPI.Failure, exc:
            LOG.exception(exc)
        callback(ret)

    def pause(self, instance, callback):
        """Pause VM instance"""
        vm_ref = self._get_vm_opaque_ref(instance)
        task = self._session.call_xenapi('Async.VM.pause', vm_ref)
        self._wait_with_callback(instance.id, task, callback)

    def unpause(self, instance, callback):
        """Unpause VM instance"""
        vm_ref = self._get_vm_opaque_ref(instance)
        task = self._session.call_xenapi('Async.VM.unpause', vm_ref)
        self._wait_with_callback(instance.id, task, callback)

    def suspend(self, instance, callback):
        """suspend the specified instance"""
        vm_ref = self._get_vm_opaque_ref(instance)
        task = self._session.call_xenapi('Async.VM.suspend', vm_ref)
        self._wait_with_callback(instance.id, task, callback)

    def resume(self, instance, callback):
        """resume the specified instance"""
        vm_ref = self._get_vm_opaque_ref(instance)
        task = self._session.call_xenapi('Async.VM.resume', vm_ref, False,
                                         True)
        self._wait_with_callback(instance.id, task, callback)

    def rescue(self, instance, callback):
        """Rescue the specified instance
            - shutdown the instance VM
            - set 'bootlock' to prevent the instance from starting in rescue
            - spawn a rescue VM (the vm name-label will be instance-N-rescue)

        """
        rescue_vm_ref = VMHelper.lookup(self._session,
                                        str(instance.name) + "-rescue")
        if rescue_vm_ref:
            raise RuntimeError(_(
                "Instance is already in Rescue Mode: %s" % instance.name))

        vm_ref = VMHelper.lookup(self._session, instance.name)
        self._shutdown(instance, vm_ref)
        self._acquire_bootlock(vm_ref)

        instance._rescue = True
        self.spawn_rescue(instance)
        rescue_vm_ref = VMHelper.lookup(self._session, instance.name)

        vbd_ref = self._session.get_xenapi().VM.get_VBDs(vm_ref)[0]
        vdi_ref = self._session.get_xenapi().VBD.get_record(vbd_ref)["VDI"]
        rescue_vbd_ref = VMHelper.create_vbd(self._session, rescue_vm_ref,
                                             vdi_ref, 1, False)

        self._session.call_xenapi("Async.VBD.plug", rescue_vbd_ref)

    def unrescue(self, instance, callback):
        """Unrescue the specified instance
            - unplug the instance VM's disk from the rescue VM
            - teardown the rescue VM
            - release the bootlock to allow the instance VM to start

        """
        rescue_vm_ref = VMHelper.lookup(self._session,
                                    str(instance.name) + "-rescue")

        if not rescue_vm_ref:
            raise exception.NotFound(_(
                "Instance is not in Rescue Mode: %s" % instance.name))

        original_vm_ref = VMHelper.lookup(self._session, instance.name)
        vbd_refs = self._session.get_xenapi().VM.get_VBDs(rescue_vm_ref)

        instance._rescue = False

        for vbd_ref in vbd_refs:
            _vbd_ref = self._session.get_xenapi().VBD.get_record(vbd_ref)
            if _vbd_ref["userdevice"] == "1":
                VMHelper.unplug_vbd(self._session, vbd_ref)
                VMHelper.destroy_vbd(self._session, vbd_ref)

        task1 = self._session.call_xenapi("Async.VM.hard_shutdown",
                                          rescue_vm_ref)
        self._session.wait_for_task(task1, instance.id)

        vdi_refs = VMHelper.lookup_vm_vdis(self._session, rescue_vm_ref)
        for vdi_ref in vdi_refs:
            try:
                task = self._session.call_xenapi('Async.VDI.destroy', vdi_ref)
                self._session.wait_for_task(task, instance.id)
            except self.XenAPI.Failure:
                continue

        task2 = self._session.call_xenapi('Async.VM.destroy', rescue_vm_ref)
        self._session.wait_for_task(task2, instance.id)

        self._release_bootlock(original_vm_ref)
        self._start(instance, original_vm_ref)

    def get_info(self, instance):
        """Return data about VM instance"""
        vm_ref = self._get_vm_opaque_ref(instance)
        vm_rec = self._session.get_xenapi().VM.get_record(vm_ref)
        return VMHelper.compile_info(vm_rec)

    def get_diagnostics(self, instance):
        """Return data about VM diagnostics"""
        vm_ref = self._get_vm_opaque_ref(instance)
        vm_rec = self._session.get_xenapi().VM.get_record(vm_ref)
        return VMHelper.compile_diagnostics(self._session, vm_rec)

    def get_console_output(self, instance):
        """Return snapshot of console"""
        # TODO: implement this to fix pylint!
        return 'FAKE CONSOLE OUTPUT of instance'

    def get_ajax_console(self, instance):
        """Return link to instance's ajax console"""
        # TODO: implement this!
        return 'http://fakeajaxconsole/fake_url'

    # TODO(tr3buchet) - remove this function after nova multi-nic
    def _get_network_info(self, instance):
        """creates network info list for instance"""
        admin_context = context.get_admin_context()
        IPs = db.fixed_ip_get_all_by_instance(admin_context,
                                              instance['id'])
        networks = db.network_get_all_by_instance(admin_context,
                                                  instance['id'])
        flavor = db.instance_type_get_by_name(admin_context,
                                              instance['instance_type'])
        network_info = []
        for network in networks:
            network_IPs = [ip for ip in IPs if ip.network_id == network.id]

            def ip_dict(ip):
                return {
                    "ip": ip.address,
                    "netmask": network["netmask"],
                    "enabled": "1"}

            def ip6_dict(ip6):
                return {
                    "ip": ip6.addressV6,
                    "netmask": ip6.netmaskV6,
                    "gateway": ip6.gatewayV6,
                    "enabled": "1"}

            info = {
                'label': network['label'],
                'gateway': network['gateway'],
                'mac': instance.mac_address,
                'rxtx_cap': flavor['rxtx_cap'],
                'dns': [network['dns']],
                'ips': [ip_dict(ip) for ip in network_IPs],
                'ip6s': [ip6_dict(ip) for ip in network_IPs]}
            network_info.append((network, info))
        return network_info

    def inject_network_info(self, instance, vm_ref, network_info):
        """
        Generate the network info and make calls to place it into the
        xenstore and the xenstore param list
        """
        logging.debug(_("injecting network info to xs for vm: |%s|"), vm_ref)

        # this function raises if vm_ref is not a vm_opaque_ref
        self._session.get_xenapi().VM.get_record(vm_ref)

        for (network, info) in network_info:
            location = 'vm-data/networking/%s' % info['mac'].replace(':', '')
            self.write_to_param_xenstore(vm_ref, {location: info})
            try:
                # TODO(tr3buchet): fix function call after refactor
                #self.write_to_xenstore(vm_ref, location, info)
                self._make_plugin_call('xenstore.py', 'write_record', instance,
                                       location, {'value': json.dumps(info)},
                                       vm_ref)
            except KeyError:
                # catch KeyError for domid if instance isn't running
                pass

    def create_vifs(self, vm_ref, network_info):
        """Creates vifs for an instance"""
        logging.debug(_("creating vif(s) for vm: |%s|"), vm_ref)

        # this function raises if vm_ref is not a vm_opaque_ref
        self._session.get_xenapi().VM.get_record(vm_ref)

        for device, (network, info) in enumerate(network_info):
            mac_address = info['mac']
            bridge = network['bridge']
            rxtx_cap = info.pop('rxtx_cap')
            network_ref = \
                NetworkHelper.find_network_with_bridge(self._session, bridge)

            VMHelper.create_vif(self._session, vm_ref, network_ref,
                                mac_address, device, rxtx_cap)

    def reset_network(self, instance, vm_ref):
        """Creates uuid arg to pass to make_agent_call and calls it."""
        args = {'id': str(uuid.uuid4())}
        # TODO(tr3buchet): fix function call after refactor
        #resp = self._make_agent_call('resetnetwork', instance, '', args)
        resp = self._make_plugin_call('agent', 'resetnetwork', instance, '',
                                                               args, vm_ref)

    def list_from_xenstore(self, vm, path):
        """Runs the xenstore-ls command to get a listing of all records
        from 'path' downward. Returns a dict with the sub-paths as keys,
        and the value stored in those paths as values. If nothing is
        found at that path, returns None.
        """
        ret = self._make_xenstore_call('list_records', vm, path)
        return json.loads(ret)

    def read_from_xenstore(self, vm, path):
        """Returns the value stored in the xenstore record for the given VM
        at the specified location. A XenAPIPlugin.PluginError will be raised
        if any error is encountered in the read process.
        """
        try:
            ret = self._make_xenstore_call('read_record', vm, path,
                    {'ignore_missing_path': 'True'})
        except self.XenAPI.Failure, e:
            return None
        ret = json.loads(ret)
        if ret == "None":
            # Can't marshall None over RPC calls.
            return None
        return ret

    def write_to_xenstore(self, vm, path, value):
        """Writes the passed value to the xenstore record for the given VM
        at the specified location. A XenAPIPlugin.PluginError will be raised
        if any error is encountered in the write process.
        """
        return self._make_xenstore_call('write_record', vm, path,
                {'value': json.dumps(value)})

    def clear_xenstore(self, vm, path):
        """Deletes the VM's xenstore record for the specified path.
        If there is no such record, the request is ignored.
        """
        self._make_xenstore_call('delete_record', vm, path)

    def _make_xenstore_call(self, method, vm, path, addl_args=None):
        """Handles calls to the xenstore xenapi plugin."""
        return self._make_plugin_call('xenstore.py', method=method, vm=vm,
                path=path, addl_args=addl_args)

    def _make_agent_call(self, method, vm, path, addl_args=None):
        """Abstracts out the interaction with the agent xenapi plugin."""
        return self._make_plugin_call('agent', method=method, vm=vm,
                path=path, addl_args=addl_args)

    def _make_plugin_call(self, plugin, method, vm, path, addl_args=None,
                                                          vm_ref=None):
        """Abstracts out the process of calling a method of a xenapi plugin.
        Any errors raised by the plugin will in turn raise a RuntimeError here.
        """
        instance_id = vm.id
        vm_ref = vm_ref or self._get_vm_opaque_ref(vm)
        vm_rec = self._session.get_xenapi().VM.get_record(vm_ref)
        args = {'dom_id': vm_rec['domid'], 'path': path}
        args.update(addl_args or {})
        try:
            task = self._session.async_call_plugin(plugin, method, args)
            ret = self._session.wait_for_task(task, instance_id)
        except self.XenAPI.Failure, e:
            ret = None
            err_trace = e.details[-1]
            err_msg = err_trace.splitlines()[-1]
            strargs = str(args)
            if 'TIMEOUT:' in err_msg:
                LOG.error(_('TIMEOUT: The call to %(method)s timed out. '
                        'VM id=%(instance_id)s; args=%(strargs)s') % locals())
            elif 'NOT IMPLEMENTED:' in err_msg:
                LOG.error(_('NOT IMPLEMENTED: The call to %(method)s is not'
                        ' supported by the agent. VM id=%(instance_id)s;'
                        ' args=%(strargs)s') % locals())
                raise NotImplementedError(err_msg)
            else:
                LOG.error(_('The call to %(method)s returned an error: %(e)s. '
                        'VM id=%(instance_id)s; args=%(strargs)s') % locals())
        return ret

    def add_to_xenstore(self, vm, path, key, value):
        """Adds the passed key/value pair to the xenstore record for
        the given VM at the specified location. A XenAPIPlugin.PluginError
        will be raised if any error is encountered in the write process.
        """
        current = self.read_from_xenstore(vm, path)
        if not current:
            # Nothing at that location
            current = {key: value}
        else:
            current[key] = value
        self.write_to_xenstore(vm, path, current)

    def remove_from_xenstore(self, vm, path, key_or_keys):
        """Takes either a single key or a list of keys and removes
        them from the xenstoreirecord data for the given VM.
        If the key doesn't exist, the request is ignored.
        """
        current = self.list_from_xenstore(vm, path)
        if not current:
            return
        if isinstance(key_or_keys, basestring):
            keys = [key_or_keys]
        else:
            keys = key_or_keys
        keys.sort(lambda x, y: cmp(y.count('/'), x.count('/')))
        for key in keys:
            if path:
                keypath = "%s/%s" % (path, key)
            else:
                keypath = key
            self._make_xenstore_call('delete_record', vm, keypath)

    ########################################################################
    ###### The following methods interact with the xenstore parameter
    ###### record, not the live xenstore. They were created before I
    ###### knew the difference, and are left in here in case they prove
    ###### to be useful. They all have '_param' added to their method
    ###### names to distinguish them. (dabo)
    ########################################################################
    def read_partial_from_param_xenstore(self, instance_or_vm, key_prefix):
        """Returns a dict of all the keys in the xenstore parameter record
        for the given instance that begin with the key_prefix.
        """
        data = self.read_from_param_xenstore(instance_or_vm)
        badkeys = [k for k in data.keys()
                if not k.startswith(key_prefix)]
        for badkey in badkeys:
            del data[badkey]
        return data

    def read_from_param_xenstore(self, instance_or_vm, keys=None):
        """Returns the xenstore parameter record data for the specified VM
        instance as a dict. Accepts an optional key or list of keys; if a
        value for 'keys' is passed, the returned dict is filtered to only
        return the values for those keys.
        """
        vm_ref = self._get_vm_opaque_ref(instance_or_vm)
        data = self._session.call_xenapi_request('VM.get_xenstore_data',
                (vm_ref, ))
        ret = {}
        if keys is None:
            keys = data.keys()
        elif isinstance(keys, basestring):
            keys = [keys]
        for key in keys:
            raw = data.get(key)
            if raw:
                ret[key] = json.loads(raw)
            else:
                ret[key] = raw
        return ret

    def add_to_param_xenstore(self, instance_or_vm, key, val):
        """Takes a key/value pair and adds it to the xenstore parameter
        record for the given vm instance. If the key exists in xenstore,
        it is overwritten"""
        vm_ref = self._get_vm_opaque_ref(instance_or_vm)
        self.remove_from_param_xenstore(instance_or_vm, key)
        jsonval = json.dumps(val)
        self._session.call_xenapi_request('VM.add_to_xenstore_data',
                                          (vm_ref, key, jsonval))

    def write_to_param_xenstore(self, instance_or_vm, mapping):
        """Takes a dict and writes each key/value pair to the xenstore
        parameter record for the given vm instance. Any existing data for
        those keys is overwritten.
        """
        for k, v in mapping.iteritems():
            self.add_to_param_xenstore(instance_or_vm, k, v)

    def remove_from_param_xenstore(self, instance_or_vm, key_or_keys):
        """Takes either a single key or a list of keys and removes
        them from the xenstore parameter record data for the given VM.
        If the key doesn't exist, the request is ignored.
        """
        vm_ref = self._get_vm_opaque_ref(instance_or_vm)
        if isinstance(key_or_keys, basestring):
            keys = [key_or_keys]
        else:
            keys = key_or_keys
        for key in keys:
            self._session.call_xenapi_request('VM.remove_from_xenstore_data',
                                              (vm_ref, key))

    def clear_param_xenstore(self, instance_or_vm):
        """Removes all data from the xenstore parameter record for this VM."""
        self.write_to_param_xenstore(instance_or_vm, {})
    ########################################################################


def _runproc(cmd):
    pipe = subprocess.PIPE
    return subprocess.Popen([cmd], shell=True, stdin=pipe, stdout=pipe,
            stderr=pipe, close_fds=True)


class SimpleDH(object):
    """This class wraps all the functionality needed to implement
    basic Diffie-Hellman-Merkle key exchange in Python. It features
    intelligent defaults for the prime and base numbers needed for the
    calculation, while allowing you to supply your own. It requires that
    the openssl binary be installed on the system on which this is run,
    as it uses that to handle the encryption and decryption. If openssl
    is not available, a RuntimeError will be raised.
    """
    def __init__(self, prime=None, base=None, secret=None):
        """You can specify the values for prime and base if you wish;
        otherwise, reasonable default values will be used.
        """
        if prime is None:
            self._prime = 162259276829213363391578010288127
        else:
            self._prime = prime
        if base is None:
            self._base = 5
        else:
            self._base = base
        self._shared = self._public = None

        self._dh = M2Crypto.DH.set_params(
                self.dec_to_mpi(self._prime),
                self.dec_to_mpi(self._base))
        self._dh.gen_key()
        self._public = self.mpi_to_dec(self._dh.pub)

    def get_public(self):
        return self._public

    def compute_shared(self, other):
        self._shared = self.bin_to_dec(
                self._dh.compute_key(self.dec_to_mpi(other)))
        return self._shared

    def mpi_to_dec(self, mpi):
        bn = M2Crypto.m2.mpi_to_bn(mpi)
        hexval = M2Crypto.m2.bn_to_hex(bn)
        dec = int(hexval, 16)
        return dec

    def bin_to_dec(self, binval):
        bn = M2Crypto.m2.bin_to_bn(binval)
        hexval = M2Crypto.m2.bn_to_hex(bn)
        dec = int(hexval, 16)
        return dec

    def dec_to_mpi(self, dec):
        bn = M2Crypto.m2.dec_to_bn('%s' % dec)
        mpi = M2Crypto.m2.bn_to_mpi(bn)
        return mpi

    def _run_ssl(self, text, which):
        base_cmd = ('cat %(tmpfile)s | openssl enc -aes-128-cbc '
                '-a -pass pass:%(shared)s -nosalt %(dec_flag)s')
        if which.lower()[0] == 'd':
            dec_flag = ' -d'
        else:
            dec_flag = ''
        fd, tmpfile = tempfile.mkstemp()
        os.close(fd)
        file(tmpfile, 'w').write(text)
        shared = self._shared
        cmd = base_cmd % locals()
        proc = _runproc(cmd)
        proc.wait()
        err = proc.stderr.read()
        if err:
            raise RuntimeError(_('OpenSSL error: %s') % err)
        return proc.stdout.read()

    def encrypt(self, text):
        return self._run_ssl(text, 'enc')

    def decrypt(self, text):
        return self._run_ssl(text, 'dec')<|MERGE_RESOLUTION|>--- conflicted
+++ resolved
@@ -85,15 +85,11 @@
         vdi_uuid = self.create_disk(instance)
         self._spawn_with_disk(instance, vdi_uuid, network_info)
 
-<<<<<<< HEAD
     def spawn_rescue(self, instance):
         """Spawn a rescue instance"""
         self.spawn(instance)
 
-    def _spawn_with_disk(self, instance, vdi_uuid):
-=======
     def _spawn_with_disk(self, instance, vdi_uuid, network_info=None):
->>>>>>> e40d692c
         """Create VM instance"""
         instance_name = instance.name
         vm_ref = VMHelper.lookup(self._session, instance_name)
