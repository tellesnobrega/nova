--- conflicted
+++ resolved
@@ -97,11 +97,7 @@
     def _copy_volume(self, srcstr, deststr, size_in_g):
         self._execute('sudo', 'dd', 'if=%s' % srcstr, 'of=%s' % deststr,
                       'count=%d' % (size_in_g * 1024), 'bs=1M')
-<<<<<<< HEAD
-        
-=======
-
->>>>>>> 57932d53
+
     def _volume_not_present(self, volume_name):
         path_name = '%s/%s' % (FLAGS.volume_group, volume_name)
         try:
@@ -119,11 +115,7 @@
         self._try_execute('sudo', 'lvremove', '-f', "%s/%s" %
                           (FLAGS.volume_group,
                            self._escape_snapshot(volume['name'])))
-<<<<<<< HEAD
-        
-=======
-
->>>>>>> 57932d53
+
     def _sizestr(self, size_in_g):
         if int(size_in_g) == 0:
             return '100M'
@@ -164,11 +156,7 @@
             out = out.strip()
             if (out[0] == 'o') or (out[0] == 'O'):
                 raise exception.VolumeIsBusy(volume_name=volume['name'])
-<<<<<<< HEAD
-                
-=======
-
->>>>>>> 57932d53
+
         self._delete_volume(volume, volume['size'])
 
     def create_snapshot(self, snapshot):
@@ -694,15 +682,9 @@
     def create_volume_from_snapshot(self, volume, snapshot):
         """Creates a sheepdog volume from a snapshot."""
         self._try_execute('qemu-img', 'create', '-b',
-<<<<<<< HEAD
-                          "sheepdog:%s:%s" % (snapshot['volume_name'], snapshot['name']),
-                          "sheepdog:%s" % volume['name'])
-
-=======
                           "sheepdog:%s:%s" % (snapshot['volume_name'],
                                               snapshot['name']),
                           "sheepdog:%s" % volume['name'])
->>>>>>> 57932d53
 
     def delete_volume(self, volume):
         """Deletes a logical volume"""
