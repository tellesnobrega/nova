#!/usr/bin/env python
# vim: tabstop=4 shiftwidth=4 softtabstop=4

# Copyright 2010 United States Government as represented by the
# Administrator of the National Aeronautics and Space Administration.
# All Rights Reserved.
#
#    Licensed under the Apache License, Version 2.0 (the "License");
#    you may not use this file except in compliance with the License.
#    You may obtain a copy of the License at
#
#        http://www.apache.org/licenses/LICENSE-2.0
#
#    Unless required by applicable law or agreed to in writing, software
#    distributed under the License is distributed on an "AS IS" BASIS,
#    WITHOUT WARRANTIES OR CONDITIONS OF ANY KIND, either express or implied.
#    See the License for the specific language governing permissions and
#    limitations under the License.

<<<<<<< HEAD
# Colorizer Code is borrowed from Twisted:
# Copyright (c) 2001-2010 Twisted Matrix Laboratories.
#
#    Permission is hereby granted, free of charge, to any person obtaining
#    a copy of this software and associated documentation files (the
#    "Software"), to deal in the Software without restriction, including
#    without limitation the rights to use, copy, modify, merge, publish,
#    distribute, sublicense, and/or sell copies of the Software, and to
#    permit persons to whom the Software is furnished to do so, subject to
#    the following conditions:
#
#    The above copyright notice and this permission notice shall be
#    included in all copies or substantial portions of the Software.
#
#    THE SOFTWARE IS PROVIDED "AS IS", WITHOUT WARRANTY OF ANY KIND,
#    EXPRESS OR IMPLIED, INCLUDING BUT NOT LIMITED TO THE WARRANTIES OF
#    MERCHANTABILITY, FITNESS FOR A PARTICULAR PURPOSE AND
#    NONINFRINGEMENT. IN NO EVENT SHALL THE AUTHORS OR COPYRIGHT HOLDERS BE
#    LIABLE FOR ANY CLAIM, DAMAGES OR OTHER LIABILITY, WHETHER IN AN ACTION
#    OF CONTRACT, TORT OR OTHERWISE, ARISING FROM, OUT OF OR IN CONNECTION
#    WITH THE SOFTWARE OR THE USE OR OTHER DEALINGS IN THE SOFTWARE.

=======
"""Unittest runner for Nova.

To run all tests
    python run_tests.py

To run a single test:
    python run_tests.py test_compute:ComputeTestCase.test_run_terminate

To run a single test module:
    python run_tests.py test_compute

    or

    python run_tests.py api.test_wsgi

"""
>>>>>>> cd301d67

import gettext
import os
import unittest
import sys

from nose import config
from nose import result
from nose import core

from nova import log as logging
from nova.tests import fake_flags


class _AnsiColorizer(object):
    """
    A colorizer is an object that loosely wraps around a stream, allowing
    callers to write text to the stream in a particular color.

    Colorizer classes must implement C{supported()} and C{write(text, color)}.
    """
    _colors = dict(black=30, red=31, green=32, yellow=33,
                   blue=34, magenta=35, cyan=36, white=37)

    def __init__(self, stream):
        self.stream = stream

    def supported(cls, stream=sys.stdout):
        """
        A class method that returns True if the current platform supports
        coloring terminal output using this method. Returns False otherwise.
        """
        if not stream.isatty():
            return False # auto color only on TTYs
        try:
            import curses
        except ImportError:
            return False
        else:
            try:
                try:
                    return curses.tigetnum("colors") > 2
                except curses.error:
                    curses.setupterm(fd=stream.fileno())
                    return curses.tigetnum("colors") > 2
            except:
                raise
                # guess false in case of error
                return False
    supported = classmethod(supported)

    def write(self, text, color):
        """
        Write the given text to the stream in the given color.

        @param text: Text to be written to the stream.

        @param color: A string label for a color. e.g. 'red', 'white'.
        """
        color = self._colors[color]
        self.stream.write('\x1b[%s;1m%s\x1b[0m' % (color, text))


class _Win32Colorizer(object):
    """
    See _AnsiColorizer docstring.
    """
    def __init__(self, stream):
        from win32console import GetStdHandle, STD_ERROR_HANDLE, \
             FOREGROUND_RED, FOREGROUND_BLUE, FOREGROUND_GREEN, \
             FOREGROUND_INTENSITY
        red, green, blue, bold = (FOREGROUND_RED, FOREGROUND_GREEN,
                                  FOREGROUND_BLUE, FOREGROUND_INTENSITY)
        self.stream = stream
        self.screenBuffer = GetStdHandle(STD_ERROR_HANDLE)
        self._colors = {
            'normal': red | green | blue,
            'red': red | bold,
            'green': green | bold,
            'blue': blue | bold,
            'yellow': red | green | bold,
            'magenta': red | blue | bold,
            'cyan': green | blue | bold,
            'white': red | green | blue | bold
            }

    def supported(cls, stream=sys.stdout):
        try:
            import win32console
            screenBuffer = win32console.GetStdHandle(
                win32console.STD_ERROR_HANDLE)
        except ImportError:
            return False
        import pywintypes
        try:
            screenBuffer.SetConsoleTextAttribute(
                win32console.FOREGROUND_RED |
                win32console.FOREGROUND_GREEN |
                win32console.FOREGROUND_BLUE)
        except pywintypes.error:
            return False
        else:
            return True
    supported = classmethod(supported)

    def write(self, text, color):
        color = self._colors[color]
        self.screenBuffer.SetConsoleTextAttribute(color)
        self.stream.write(text)
        self.screenBuffer.SetConsoleTextAttribute(self._colors['normal'])


class _NullColorizer(object):
    """
    See _AnsiColorizer docstring.
    """
    def __init__(self, stream):
        self.stream = stream

    def supported(cls, stream=sys.stdout):
        return True
    supported = classmethod(supported)

    def write(self, text, color):
        self.stream.write(text)

class NovaTestResult(result.TextTestResult):
    def __init__(self, *args, **kw):
        result.TextTestResult.__init__(self, *args, **kw)
        self._last_case = None
        self.colorizer = None
        for colorizer in [_Win32Colorizer, _AnsiColorizer, _NullColorizer]:
            # NOTE(vish): nose does funky stuff with stdout, so use stderr
            #             to setup the colorizer
            if colorizer.supported(sys.stderr):
                self.colorizer = colorizer(self.stream)
                break

    def getDescription(self, test):
        return str(test)

    def addSuccess(self, test):
        unittest.TestResult.addSuccess(self, test)
        if self.showAll:
            self.colorizer.write("OK", 'green')
            self.stream.writeln()
        elif self.dots:
            self.stream.write('.')
            self.stream.flush()

    def addFailure(self, test, err):
        unittest.TestResult.addFailure(self, test, err)
        if self.showAll:
            self.colorizer.write("FAIL", 'red')
            self.stream.writeln()
        elif self.dots:
            self.stream.write('F')
            self.stream.flush()

    def addError(self, test, err):
        """Overrides normal addError to add support for
        errorClasses. If the exception is a registered class, the
        error will be added to the list for that class, not errors.
        """
        stream = getattr(self, 'stream', None)
        ec, ev, tb = err
        try:
            exc_info = self._exc_info_to_string(err, test)
        except TypeError:
            # 2.3 compat
            exc_info = self._exc_info_to_string(err)
        for cls, (storage, label, isfail) in self.errorClasses.items():
            if result.isclass(ec) and issubclass(ec, cls):
                if isfail:
                    test.passed = False
                storage.append((test, exc_info))
                # Might get patched into a streamless result
                if stream is not None:
                    if self.showAll:
                        message = [label]
                        detail = result._exception_detail(err[1])
                        if detail:
                            message.append(detail)
                        stream.writeln(": ".join(message))
                    elif self.dots:
                        stream.write(label[:1])
                return
        self.errors.append((test, exc_info))
        test.passed = False
        if stream is not None:
            if self.showAll:
                self.colorizer.write("ERROR", 'red')
                self.stream.writeln()
            elif self.dots:
                stream.write('E')

    def startTest(self, test):
        unittest.TestResult.startTest(self, test)
        current_case = test.test.__class__.__name__

        if self.showAll:
            if current_case != self._last_case:
                self.stream.writeln(current_case)
                self._last_case = current_case

            self.stream.write(
                '    %s' % str(test.test._testMethodName).ljust(60))
            self.stream.flush()


class NovaTestRunner(core.TextTestRunner):
    def _makeResult(self):
        return NovaTestResult(self.stream,
                              self.descriptions,
                              self.verbosity,
                              self.config)


if __name__ == '__main__':
    logging.setup()
<<<<<<< HEAD
    testdir = os.path.abspath(os.path.join("nova","tests"))
    testdb = os.path.join(testdir, "tests.sqlite")
    if os.path.exists(testdb):
        os.unlink(testdb)
=======
    # If any argument looks like a test name but doesn't have "nova.tests" in
    # front of it, automatically add that so we don't have to type as much
    argv = []
    for x in sys.argv:
        if x.startswith('test_'):
            argv.append('nova.tests.%s' % x)
        else:
            argv.append(x)

>>>>>>> cd301d67
    c = config.Config(stream=sys.stdout,
                      env=os.environ,
                      verbosity=3,
                      workingDir=testdir,
                      plugins=core.DefaultPluginManager())

    runner = NovaTestRunner(stream=c.stream,
                            verbosity=c.verbosity,
                            config=c)
    sys.exit(not core.run(config=c, testRunner=runner, argv=argv))<|MERGE_RESOLUTION|>--- conflicted
+++ resolved
@@ -17,7 +17,6 @@
 #    See the License for the specific language governing permissions and
 #    limitations under the License.
 
-<<<<<<< HEAD
 # Colorizer Code is borrowed from Twisted:
 # Copyright (c) 2001-2010 Twisted Matrix Laboratories.
 #
@@ -39,8 +38,6 @@
 #    LIABLE FOR ANY CLAIM, DAMAGES OR OTHER LIABILITY, WHETHER IN AN ACTION
 #    OF CONTRACT, TORT OR OTHERWISE, ARISING FROM, OUT OF OR IN CONNECTION
 #    WITH THE SOFTWARE OR THE USE OR OTHER DEALINGS IN THE SOFTWARE.
-
-=======
 """Unittest runner for Nova.
 
 To run all tests
@@ -57,7 +54,6 @@
     python run_tests.py api.test_wsgi
 
 """
->>>>>>> cd301d67
 
 import gettext
 import os
@@ -278,12 +274,10 @@
 
 if __name__ == '__main__':
     logging.setup()
-<<<<<<< HEAD
     testdir = os.path.abspath(os.path.join("nova","tests"))
     testdb = os.path.join(testdir, "tests.sqlite")
     if os.path.exists(testdb):
         os.unlink(testdb)
-=======
     # If any argument looks like a test name but doesn't have "nova.tests" in
     # front of it, automatically add that so we don't have to type as much
     argv = []
@@ -293,7 +287,6 @@
         else:
             argv.append(x)
 
->>>>>>> cd301d67
     c = config.Config(stream=sys.stdout,
                       env=os.environ,
                       verbosity=3,
